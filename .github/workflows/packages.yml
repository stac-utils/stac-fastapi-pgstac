--- conflicted
+++ resolved
@@ -35,20 +35,15 @@
           username: ${{ github.actor }}
           password: ${{ secrets.GITHUB_TOKEN }}
 
-
       - name: Extract metadata (name, tag) for Docker
         id: meta
         uses: docker/metadata-action@v5.7.0
         with:
           images: ghcr.io/stac-utils/stac-fastapi-pgstac
-<<<<<<< HEAD
 
       - name: Build and push Docker image (multi-arch)
         uses: docker/build-push-action@v6.16.0
-=======
-      - name: Build and push Docker image
-        uses: docker/build-push-action@v6.17.0
->>>>>>> 6466f1ad
+
         with:
           context: .
           file: Dockerfile
