name: packages

on:
  push:
    branches:
      - main
    tags:
      - "*"
    paths:
      - Dockerfile
      - setup.cfg
      - "**/*.py"
      - .github/workflows/packages.yml
    workflow_dispatch:


jobs:
  docker-build-push:
    runs-on: ubuntu-latest

    permissions:
      contents: read
      packages: write
    steps:
      - name: Checkout repository
        uses: actions/checkout@v4

      - name: Set up Docker Buildx
        uses: docker/setup-buildx-action@v3

      - name: Log in to the Container registry
        uses: docker/login-action@v3.4.0
        with:
          registry: ghcr.io
          username: ${{ github.actor }}
          password: ${{ secrets.GITHUB_TOKEN }}

      - name: Extract metadata (name, tag) for Docker
        id: meta
        uses: docker/metadata-action@v5.7.0
        with:
          images: ghcr.io/stac-utils/stac-fastapi-pgstac
<<<<<<< HEAD

      - name: Build and push Docker image (multi-arch)
        uses: docker/build-push-action@v6.16.0

=======
      - name: Build and push Docker image
        uses: docker/build-push-action@v6.18.0
>>>>>>> 231d5c67
        with:
          context: .
          file: Dockerfile
          push: true
          platforms: linux/amd64,linux/arm64
          tags: ${{ steps.meta.outputs.tags }}
          labels: ${{ steps.meta.outputs.labels }}<|MERGE_RESOLUTION|>--- conflicted
+++ resolved
@@ -40,15 +40,9 @@
         uses: docker/metadata-action@v5.7.0
         with:
           images: ghcr.io/stac-utils/stac-fastapi-pgstac
-<<<<<<< HEAD
 
-      - name: Build and push Docker image (multi-arch)
-        uses: docker/build-push-action@v6.16.0
-
-=======
       - name: Build and push Docker image
         uses: docker/build-push-action@v6.18.0
->>>>>>> 231d5c67
         with:
           context: .
           file: Dockerfile
