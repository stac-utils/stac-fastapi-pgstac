import asyncio
import json
import logging
import os
import time
from typing import Callable, Dict
from urllib.parse import quote_plus as quote
from urllib.parse import urljoin

import asyncpg
import pytest
from fastapi import APIRouter
from fastapi.responses import ORJSONResponse
from httpx import ASGITransport, AsyncClient
from pypgstac import __version__ as pgstac_version
from pypgstac.db import PgstacDB
from pypgstac.migrate import Migrate
from pytest_postgresql.janitor import DatabaseJanitor
from stac_fastapi.api.app import StacApi
from stac_fastapi.api.models import (
    ItemCollectionUri,
    create_get_request_model,
    create_post_request_model,
    create_request_model,
)
from stac_fastapi.extensions.core import (
    CollectionSearchExtension,
    FieldsExtension,
    FilterExtension,
<<<<<<< HEAD
    FreeTextExtension,
=======
    OffsetPaginationExtension,
>>>>>>> b65cd971
    SortExtension,
    TokenPaginationExtension,
    TransactionExtension,
)
from stac_fastapi.extensions.third_party import BulkTransactionExtension
from stac_pydantic import Collection, Item

from stac_fastapi.pgstac.config import Settings
from stac_fastapi.pgstac.core import CoreCrudClient
from stac_fastapi.pgstac.db import close_db_connection, connect_to_db
from stac_fastapi.pgstac.extensions import QueryExtension
from stac_fastapi.pgstac.extensions.filter import FiltersClient
from stac_fastapi.pgstac.transactions import BulkTransactionsClient, TransactionsClient
from stac_fastapi.pgstac.types.search import PgstacSearch

DATA_DIR = os.path.join(os.path.dirname(__file__), "data")


logger = logging.getLogger(__name__)


requires_pgstac_0_9_2 = pytest.mark.skipif(
    tuple(map(int, pgstac_version.split("."))) < (0, 9, 2),
    reason="PgSTAC>=0.9.2 required",
)


@pytest.fixture(scope="session")
def event_loop():
    return asyncio.get_event_loop()


@pytest.fixture(scope="session")
def database(postgresql_proc):
    with DatabaseJanitor(
        user=postgresql_proc.user,
        host=postgresql_proc.host,
        port=postgresql_proc.port,
        dbname="pgstactestdb",
        version=postgresql_proc.version,
        password="a2Vw:yk=)CdSis[fek]tW=/o",
    ) as jan:
        connection = f"postgresql://{jan.user}:{quote(jan.password)}@{jan.host}:{jan.port}/{jan.dbname}"
        with PgstacDB(dsn=connection) as db:
            migrator = Migrate(db)
            version = migrator.run_migration()
            assert version

        yield jan


@pytest.fixture(autouse=True)
async def pgstac(database):
    connection = f"postgresql://{database.user}:{quote(database.password)}@{database.host}:{database.port}/{database.dbname}"
    yield
    conn = await asyncpg.connect(dsn=connection)
    await conn.execute(
        """
        DROP SCHEMA IF EXISTS pgstac CASCADE;
        """
    )
    await conn.close()
    with PgstacDB(dsn=connection) as db:
        migrator = Migrate(db)
        version = migrator.run_migration()

    logger.info(f"PGStac Migrated to {version}")


# Run all the tests that use the api_client in both db hydrate and api hydrate mode
@pytest.fixture(
    params=[
        # hydratation, prefix, model_validation
        (False, "", False),
        (False, "/router_prefix", False),
        (True, "", False),
        (True, "/router_prefix", False),
        (False, "", True),
        (True, "", True),
    ],
    scope="session",
)
def api_client(request, database):
    hydrate, prefix, response_model = request.param
    api_settings = Settings(
        postgres_user=database.user,
        postgres_pass=database.password,
        postgres_host_reader=database.host,
        postgres_host_writer=database.host,
        postgres_port=database.port,
        postgres_dbname=database.dbname,
        use_api_hydrate=hydrate,
        enable_response_models=response_model,
        testing=True,
    )

    api_settings.openapi_url = prefix + api_settings.openapi_url
    api_settings.docs_url = prefix + api_settings.docs_url

    logger.info(
        "creating client with settings, hydrate: {}, router prefix: '{}'".format(
            api_settings.use_api_hydrate, prefix
        )
    )

    extensions = [
        TransactionExtension(client=TransactionsClient(), settings=api_settings),
        QueryExtension(),
        SortExtension(),
        FieldsExtension(),
        TokenPaginationExtension(),
        FilterExtension(client=FiltersClient()),
        BulkTransactionExtension(client=BulkTransactionsClient()),
        FreeTextExtension(),
    ]

    collection_extensions = [
        QueryExtension(),
        SortExtension(),
        FieldsExtension(),
        FilterExtension(client=FiltersClient()),
<<<<<<< HEAD
        FreeTextExtension(),
=======
        OffsetPaginationExtension(),
>>>>>>> b65cd971
    ]
    collection_search_extension = CollectionSearchExtension.from_extensions(
        collection_extensions
    )

    items_get_request_model = create_request_model(
        model_name="ItemCollectionUri",
        base_model=ItemCollectionUri,
        mixins=[
            TokenPaginationExtension().GET,
            FilterExtension(client=FiltersClient()).GET,
        ],
        request_type="GET",
    )
    search_get_request_model = create_get_request_model(extensions)
    search_post_request_model = create_post_request_model(
        extensions, base_model=PgstacSearch
    )

    collections_get_request_model = collection_search_extension.GET

    api = StacApi(
        settings=api_settings,
        extensions=extensions + [collection_search_extension],
        client=CoreCrudClient(pgstac_search_model=search_post_request_model),
        items_get_request_model=items_get_request_model,
        search_get_request_model=search_get_request_model,
        search_post_request_model=search_post_request_model,
        collections_get_request_model=collections_get_request_model,
        response_class=ORJSONResponse,
        router=APIRouter(prefix=prefix),
    )

    return api


@pytest.fixture(scope="function")
async def app(api_client):
    logger.info("Creating app Fixture")
    time.time()
    app = api_client.app
    await connect_to_db(app)

    yield app

    await close_db_connection(app)

    logger.info("Closed Pools.")


@pytest.fixture(scope="function")
async def app_client(app):
    logger.info("creating app_client")

    base_url = "http://test"
    if app.state.router_prefix != "":
        base_url = urljoin(base_url, app.state.router_prefix)

    async with AsyncClient(transport=ASGITransport(app=app), base_url=base_url) as c:
        yield c


@pytest.fixture
def load_test_data() -> Callable[[str], Dict]:
    def load_file(filename: str) -> Dict:
        with open(os.path.join(DATA_DIR, filename)) as file:
            return json.load(file)

    return load_file


@pytest.fixture
async def load_test_collection(app_client, load_test_data):
    data = load_test_data("test_collection.json")
    resp = await app_client.post(
        "/collections",
        json=data,
    )
    assert resp.status_code == 201
    collection = Collection.model_validate(resp.json())

    return collection.model_dump(mode="json")


@pytest.fixture
async def load_test_item(app_client, load_test_data, load_test_collection):
    coll = load_test_collection
    data = load_test_data("test_item.json")
    resp = await app_client.post(
        f"/collections/{coll['id']}/items",
        json=data,
    )
    assert resp.status_code == 201

    item = Item.model_validate(resp.json())
    return item.model_dump(mode="json")


@pytest.fixture
async def load_test2_collection(app_client, load_test_data):
    data = load_test_data("test2_collection.json")
    resp = await app_client.post(
        "/collections",
        json=data,
    )
    assert resp.status_code == 201
    return Collection.model_validate(resp.json())


@pytest.fixture
async def load_test2_item(app_client, load_test_data, load_test2_collection):
    coll = load_test2_collection
    data = load_test_data("test2_item.json")
    resp = await app_client.post(
        f"/collections/{coll.id}/items",
        json=data,
    )
    assert resp.status_code == 201
    return Item.model_validate(resp.json())


@pytest.fixture(
    scope="session",
)
def api_client_no_ext(database):
    api_settings = Settings(
        postgres_user=database.user,
        postgres_pass=database.password,
        postgres_host_reader=database.host,
        postgres_host_writer=database.host,
        postgres_port=database.port,
        postgres_dbname=database.dbname,
        testing=True,
    )
    return StacApi(
        settings=api_settings,
        extensions=[
            TransactionExtension(client=TransactionsClient(), settings=api_settings)
        ],
        client=CoreCrudClient(),
    )


@pytest.fixture(scope="function")
async def app_no_ext(api_client_no_ext):
    logger.info("Creating app Fixture")
    time.time()
    app = api_client_no_ext.app
    await connect_to_db(app)

    yield app

    await close_db_connection(app)

    logger.info("Closed Pools.")


@pytest.fixture(scope="function")
async def app_client_no_ext(app_no_ext):
    logger.info("creating app_client")
    async with AsyncClient(
        transport=ASGITransport(app=app_no_ext), base_url="http://test"
    ) as c:
        yield c<|MERGE_RESOLUTION|>--- conflicted
+++ resolved
@@ -27,11 +27,8 @@
     CollectionSearchExtension,
     FieldsExtension,
     FilterExtension,
-<<<<<<< HEAD
     FreeTextExtension,
-=======
     OffsetPaginationExtension,
->>>>>>> b65cd971
     SortExtension,
     TokenPaginationExtension,
     TransactionExtension,
@@ -153,11 +150,8 @@
         SortExtension(),
         FieldsExtension(),
         FilterExtension(client=FiltersClient()),
-<<<<<<< HEAD
         FreeTextExtension(),
-=======
         OffsetPaginationExtension(),
->>>>>>> b65cd971
     ]
     collection_search_extension = CollectionSearchExtension.from_extensions(
         collection_extensions
