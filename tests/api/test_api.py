import os
from datetime import datetime, timedelta
from typing import Any, Callable, Coroutine, Dict, List, Optional, TypeVar
from urllib.parse import quote_plus

import orjson
import pytest
from fastapi import Request
from httpx import ASGITransport, AsyncClient
from pypgstac.db import PgstacDB
from pypgstac.load import Loader
from pystac import Collection, Extent, Item, SpatialExtent, TemporalExtent
from stac_fastapi.api.app import StacApi
from stac_fastapi.api.models import create_get_request_model, create_post_request_model
from stac_fastapi.extensions.core import (
    CollectionSearchExtension,
    FieldsExtension,
    TransactionExtension,
)
from stac_fastapi.types import stac as stac_types

from stac_fastapi.pgstac.core import CoreCrudClient, Settings
from stac_fastapi.pgstac.db import close_db_connection, connect_to_db
from stac_fastapi.pgstac.transactions import TransactionsClient
from stac_fastapi.pgstac.types.search import PgstacSearch

DATA_DIR = os.path.join(os.path.dirname(__file__), "..", "data")


STAC_CORE_ROUTES = [
    "GET /",
    "GET /collections",
    "GET /collections/{collection_id}",
    "GET /collections/{collection_id}/items",
    "GET /collections/{collection_id}/items/{item_id}",
    "GET /conformance",
    "GET /search",
    "POST /search",
]

STAC_TRANSACTION_ROUTES = [
    "DELETE /collections/{collection_id}",
    "DELETE /collections/{collection_id}/items/{item_id}",
    "POST /collections",
    "POST /collections/{collection_id}/items",
    "PUT /collections/{collection_id}",
    "PUT /collections/{collection_id}/items/{item_id}",
]

GLOBAL_BBOX = [-180.0, -90.0, 180.0, 90.0]
GLOBAL_GEOMETRY = {
    "type": "Polygon",
    "coordinates": (
        (
            (180.0, -90.0),
            (180.0, 90.0),
            (-180.0, 90.0),
            (-180.0, -90.0),
            (180.0, -90.0),
        ),
    ),
}
DEFAULT_EXTENT = Extent(
    SpatialExtent(GLOBAL_BBOX),
    TemporalExtent([[datetime.now(), None]]),
)


async def test_post_search_content_type(app_client):
    params = {"limit": 1}
    resp = await app_client.post("search", json=params)
    assert resp.headers["content-type"] == "application/geo+json"


async def test_get_search_content_type(app_client):
    resp = await app_client.get("search")
    assert resp.headers["content-type"] == "application/geo+json"


async def test_landing_links(app_client):
    """test landing page links."""
    landing = await app_client.get("/")
    assert landing.status_code == 200, landing.text
    assert "Queryables" in [link.get("title") for link in landing.json()["links"]]


async def test_get_queryables_content_type(app_client, load_test_collection):
    resp = await app_client.get("queryables")
    assert resp.headers["content-type"] == "application/schema+json"

    coll = load_test_collection
    resp = await app_client.get(f"collections/{coll['id']}/queryables")
    assert resp.headers["content-type"] == "application/schema+json"


async def test_get_features_content_type(app_client, load_test_collection):
    coll = load_test_collection
    resp = await app_client.get(f"collections/{coll['id']}/items")
    assert resp.headers["content-type"] == "application/geo+json"


async def test_get_features_self_link(app_client, load_test_collection):
    # https://github.com/stac-utils/stac-fastapi/issues/483
    resp = await app_client.get(f"collections/{load_test_collection['id']}/items")
    assert resp.status_code == 200
    resp_json = resp.json()
    self_link = next((link for link in resp_json["links"] if link["rel"] == "self"), None)
    assert self_link is not None
    assert self_link["href"].endswith("/items")


async def test_get_feature_content_type(app_client, load_test_collection, load_test_item):
    resp = await app_client.get(
        f"collections/{load_test_collection['id']}/items/{load_test_item['id']}"
    )
    assert resp.headers["content-type"] == "application/geo+json"


async def test_api_headers(app_client):
    resp = await app_client.get("/api")
    assert resp.headers["content-type"] == "application/vnd.oai.openapi+json;version=3.0"
    assert resp.status_code == 200


async def test_core_router(api_client, app):
    core_routes = set()
    for core_route in STAC_CORE_ROUTES:
        method, path = core_route.split(" ")
        core_routes.add("{} {}".format(method, app.state.router_prefix + path))

    api_routes = {
        f"{list(route.methods)[0]} {route.path}" for route in api_client.app.routes
    }
    assert not core_routes - api_routes


async def test_landing_page_stac_extensions(app_client):
    resp = await app_client.get("/")
    assert resp.status_code == 200
    resp_json = resp.json()
    assert not resp_json["stac_extensions"]


async def test_transactions_router(api_client, app):
    transaction_routes = set()
    for transaction_route in STAC_TRANSACTION_ROUTES:
        method, path = transaction_route.split(" ")
        transaction_routes.add("{} {}".format(method, app.state.router_prefix + path))

    api_routes = {
        f"{list(route.methods)[0]} {route.path}" for route in api_client.app.routes
    }
    assert not transaction_routes - api_routes


async def test_app_transaction_extension(
    app_client, load_test_data, load_test_collection
):
    coll = load_test_collection
    item = load_test_data("test_item.json")
    resp = await app_client.post(f"/collections/{coll['id']}/items", json=item)
    assert resp.status_code == 201


async def test_app_query_extension(load_test_data, app_client, load_test_collection):
    coll = load_test_collection
    item = load_test_data("test_item.json")
    resp = await app_client.post(f"/collections/{coll['id']}/items", json=item)
    assert resp.status_code == 201

    params = {"query": {"proj:epsg": {"eq": item["properties"]["proj:epsg"]}}}
    resp = await app_client.post("/search", json=params)
    assert resp.status_code == 200
    resp_json = resp.json()
    assert len(resp_json["features"]) == 1

    params["query"] = quote_plus(orjson.dumps(params["query"]))
    resp = await app_client.get("/search", params=params)
    assert resp.status_code == 200
    resp_json = resp.json()
    assert len(resp_json["features"]) == 1


async def test_app_query_extension_limit_1(
    load_test_data, app_client, load_test_collection
):
    coll = load_test_collection
    item = load_test_data("test_item.json")
    resp = await app_client.post(f"/collections/{coll['id']}/items", json=item)
    assert resp.status_code == 201

    params = {"limit": 1}
    resp = await app_client.post("/search", json=params)
    assert resp.status_code == 200
    resp_json = resp.json()
    assert len(resp_json["features"]) == 1


async def test_app_query_extension_limit_eq0(app_client):
    params = {"limit": 0}
    resp = await app_client.post("/search", json=params)
    assert resp.status_code == 400


async def test_app_query_extension_limit_lt0(
    load_test_data, app_client, load_test_collection
):
    coll = load_test_collection
    item = load_test_data("test_item.json")
    resp = await app_client.post(f"/collections/{coll['id']}/items", json=item)
    assert resp.status_code == 201

    params = {"limit": -1}
    resp = await app_client.post("/search", json=params)
    assert resp.status_code == 400


async def test_app_query_extension_limit_gt10000(
    load_test_data, app_client, load_test_collection
):
    coll = load_test_collection
    item = load_test_data("test_item.json")
    resp = await app_client.post(f"/collections/{coll['id']}/items", json=item)
    assert resp.status_code == 201

    params = {"limit": 10001}
    resp = await app_client.post("/search", json=params)
    assert resp.status_code == 200


async def test_app_query_extension_gt(load_test_data, app_client, load_test_collection):
    coll = load_test_collection
    item = load_test_data("test_item.json")
    resp = await app_client.post(f"/collections/{coll['id']}/items", json=item)
    assert resp.status_code == 201

    params = {"query": {"proj:epsg": {"gt": item["properties"]["proj:epsg"]}}}
    resp = await app_client.post("/search", json=params)
    assert resp.status_code == 200
    resp_json = resp.json()
    assert len(resp_json["features"]) == 0


async def test_app_query_extension_gte(load_test_data, app_client, load_test_collection):
    coll = load_test_collection
    item = load_test_data("test_item.json")
    resp = await app_client.post(f"/collections/{coll['id']}/items", json=item)
    assert resp.status_code == 201

    params = {"query": {"proj:epsg": {"gte": item["properties"]["proj:epsg"]}}}
    resp = await app_client.post("/search", json=params)
    assert resp.status_code == 200
    resp_json = resp.json()
    assert len(resp_json["features"]) == 1


async def test_app_sort_extension(load_test_data, app_client, load_test_collection):
    coll = load_test_collection
    first_item = load_test_data("test_item.json")
    item_date = datetime.strptime(
        first_item["properties"]["datetime"], "%Y-%m-%dT%H:%M:%SZ"
    )
    resp = await app_client.post(f"/collections/{coll['id']}/items", json=first_item)
    assert resp.status_code == 201

    second_item = load_test_data("test_item.json")
    second_item["id"] = "another-item"
    another_item_date = item_date - timedelta(days=1)
    second_item["properties"]["datetime"] = another_item_date.strftime(
        "%Y-%m-%dT%H:%M:%SZ"
    )
    resp = await app_client.post(f"/collections/{coll['id']}/items", json=second_item)
    assert resp.status_code == 201

    params = {
        "collections": [coll["id"]],
        "sortby": [{"field": "datetime", "direction": "desc"}],
    }

    resp = await app_client.post("/search", json=params)
    assert resp.status_code == 200
    resp_json = resp.json()
    assert resp_json["features"][0]["id"] == first_item["id"]
    assert resp_json["features"][1]["id"] == second_item["id"]

    params = {
        "collections": [coll["id"]],
        "sortby": [{"field": "datetime", "direction": "asc"}],
    }
    resp = await app_client.post("/search", json=params)
    assert resp.status_code == 200
    resp_json = resp.json()
    assert resp_json["features"][1]["id"] == first_item["id"]
    assert resp_json["features"][0]["id"] == second_item["id"]


async def test_search_invalid_date(load_test_data, app_client, load_test_collection):
    coll = load_test_collection
    first_item = load_test_data("test_item.json")
    resp = await app_client.post(f"/collections/{coll['id']}/items", json=first_item)
    assert resp.status_code == 201

    params = {
        "datetime": "2020-XX-01/2020-10-30",
        "collections": [coll["id"]],
    }

    resp = await app_client.post("/search", json=params)
    assert resp.status_code == 400


async def test_bbox_3d(load_test_data, app_client, load_test_collection):
    coll = load_test_collection
    first_item = load_test_data("test_item.json")
    resp = await app_client.post(f"/collections/{coll['id']}/items", json=first_item)
    assert resp.status_code == 201

    australia_bbox = [106.343365, -47.199523, 0.1, 168.218365, -19.437288, 0.1]
    params = {
        "bbox": australia_bbox,
        "collections": [coll["id"]],
    }
    resp = await app_client.post("/search", json=params)
    assert resp.status_code == 200

    resp_json = resp.json()
    assert len(resp_json["features"]) == 1


async def test_app_search_response(load_test_data, app_client, load_test_collection):
    coll = load_test_collection
    params = {
        "collections": [coll["id"]],
    }
    resp = await app_client.post("/search", json=params)
    assert resp.status_code == 200
    resp_json = resp.json()

    assert resp_json.get("type") == "FeatureCollection"
    # stac_version and stac_extensions were removed in v1.0.0-beta.3
    assert resp_json.get("stac_version") is None
    assert resp_json.get("stac_extensions") is None


async def test_search_point_intersects(load_test_data, app_client, load_test_collection):
    coll = load_test_collection
    item = load_test_data("test_item.json")
    resp = await app_client.post(f"/collections/{coll['id']}/items", json=item)
    assert resp.status_code == 201

    new_coordinates = []
    for coordinate in item["geometry"]["coordinates"][0]:
        new_coordinates.append([coordinate[0] * -1, coordinate[1] * -1])
    item["id"] = "test-item-other-hemispheres"
    item["geometry"]["coordinates"] = [new_coordinates]
    item["bbox"] = [value * -1 for value in item["bbox"]]
    resp = await app_client.post(f"/collections/{coll['id']}/items", json=item)
    assert resp.status_code == 201

    point = [150.04, -33.14]
    intersects = {"type": "Point", "coordinates": point}

    params = {
        "intersects": intersects,
        "collections": [item["collection"]],
    }
    resp = await app_client.post("/search", json=params)
    assert resp.status_code == 200
    resp_json = resp.json()
    assert len(resp_json["features"]) == 1

    params["intersects"] = orjson.dumps(params["intersects"]).decode("utf-8")
    resp = await app_client.get("/search", params=params)
    assert resp.status_code == 200
    resp_json = resp.json()
    assert len(resp_json["features"]) == 1


async def test_search_line_string_intersects(
    load_test_data, app_client, load_test_collection
):
    coll = load_test_collection
    item = load_test_data("test_item.json")
    resp = await app_client.post(f"/collections/{coll['id']}/items", json=item)
    assert resp.status_code == 201

    line = [[150.04, -33.14], [150.22, -33.89]]
    intersects = {"type": "LineString", "coordinates": line}

    params = {
        "intersects": intersects,
        "collections": [item["collection"]],
    }
    resp = await app_client.post("/search", json=params)
    assert resp.status_code == 200
    resp_json = resp.json()
    assert len(resp_json["features"]) == 1


@pytest.mark.asyncio
async def test_landing_forwarded_header(load_test_data, app_client, load_test_collection):
    coll = load_test_collection
    item = load_test_data("test_item.json")
    await app_client.post(f"/collections/{coll['id']}/items", json=item)
    response = (
        await app_client.get(
            "/",
            headers={
                "Forwarded": "proto=https;host=test:1234",
                "X-Forwarded-Proto": "http",
                "X-Forwarded-Port": "4321",
            },
        )
    ).json()
    for link in response["links"]:
        assert link["href"].startswith("https://test:1234/")


@pytest.mark.asyncio
async def test_search_forwarded_header(load_test_data, app_client, load_test_collection):
    coll = load_test_collection
    item = load_test_data("test_item.json")
    await app_client.post(f"/collections/{coll['id']}/items", json=item)
    resp = await app_client.post(
        "/search",
        json={
            "collections": [item["collection"]],
        },
        headers={"Forwarded": "proto=https;host=test:1234"},
    )
    features = resp.json()["features"]
    assert len(features) > 0
    for feature in features:
        for link in feature["links"]:
            assert link["href"].startswith("https://test:1234/")


@pytest.mark.asyncio
async def test_search_x_forwarded_headers(
    load_test_data, app_client, load_test_collection
):
    coll = load_test_collection
    item = load_test_data("test_item.json")
    await app_client.post(f"/collections/{coll['id']}/items", json=item)
    resp = await app_client.post(
        "/search",
        json={
            "collections": [item["collection"]],
        },
        headers={
            "X-Forwarded-Proto": "https",
            "X-Forwarded-Port": "1234",
        },
    )
    features = resp.json()["features"]
    assert len(features) > 0
    for feature in features:
        for link in feature["links"]:
            assert link["href"].startswith("https://test:1234/")


@pytest.mark.asyncio
async def test_search_duplicate_forward_headers(
    load_test_data, app_client, load_test_collection
):
    coll = load_test_collection
    item = load_test_data("test_item.json")
    await app_client.post(f"/collections/{coll['id']}/items", json=item)
    resp = await app_client.post(
        "/search",
        json={
            "collections": [item["collection"]],
        },
        headers={
            "Forwarded": "proto=https;host=test:1234",
            "X-Forwarded-Proto": "http",
            "X-Forwarded-Port": "4321",
        },
    )
    features = resp.json()["features"]
    assert len(features) > 0
    for feature in features:
        for link in feature["links"]:
            assert link["href"].startswith("https://test:1234/")


@pytest.mark.asyncio
async def test_base_queryables(load_test_data, app_client, load_test_collection):
    resp = await app_client.get("/queryables")
    assert resp.headers["Content-Type"] == "application/schema+json"
    q = resp.json()
    assert q["$id"].endswith("/queryables")
    assert q["type"] == "object"
    assert "properties" in q
    assert "id" in q["properties"]


@pytest.mark.asyncio
async def test_collection_queryables(load_test_data, app_client, load_test_collection):
    resp = await app_client.get("/collections/test-collection/queryables")
    assert resp.headers["Content-Type"] == "application/schema+json"
    q = resp.json()
    assert q["$id"].endswith("/collections/test-collection/queryables")
    assert q["type"] == "object"
    assert "properties" in q
    assert "id" in q["properties"]


@pytest.mark.asyncio
async def test_get_collections_search(
    app_client, load_test_collection, load_test2_collection
):
    # this search should only return a single collection
    resp = await app_client.get(
        "/collections",
        params={"datetime": "2010-01-01T00:00:00Z/2010-01-02T00:00:00Z"},
    )
    assert len(resp.json()["collections"]) == 1
    assert resp.json()["collections"][0]["id"] == load_test2_collection.id

    # same with this one
    resp = await app_client.get(
        "/collections",
        params={"datetime": "2020-01-01T00:00:00Z/.."},
    )
    assert len(resp.json()["collections"]) == 1
    assert resp.json()["collections"][0]["id"] == load_test_collection["id"]

    # no params should return both collections
    resp = await app_client.get(
        "/collections",
    )
    assert len(resp.json()["collections"]) == 2

    # this search should return test collection 1 first
    resp = await app_client.get(
        "/collections",
        params={"sortby": "title"},
    )
    assert resp.json()["collections"][0]["id"] == load_test_collection["id"]
    assert resp.json()["collections"][1]["id"] == load_test2_collection.id

    # this search should return test collection 2 first
    resp = await app_client.get(
        "/collections",
        params={"sortby": "-title"},
    )
    assert resp.json()["collections"][1]["id"] == load_test_collection["id"]
    assert resp.json()["collections"][0]["id"] == load_test2_collection.id


@pytest.mark.asyncio
async def test_item_collection_filter_bbox(
    load_test_data, app_client, load_test_collection
):
    coll = load_test_collection
    first_item = load_test_data("test_item.json")
    resp = await app_client.post(f"/collections/{coll['id']}/items", json=first_item)
    assert resp.status_code == 201

    bbox = "100,-50,170,-20"
    resp = await app_client.get(f"/collections/{coll['id']}/items", params={"bbox": bbox})
    assert resp.status_code == 200
    resp_json = resp.json()
    assert len(resp_json["features"]) == 1

    bbox = "1,2,3,4"
    resp = await app_client.get(f"/collections/{coll['id']}/items", params={"bbox": bbox})
    assert resp.status_code == 200
    resp_json = resp.json()
    assert len(resp_json["features"]) == 0


@pytest.mark.asyncio
async def test_item_collection_filter_datetime(
    load_test_data, app_client, load_test_collection
):
    coll = load_test_collection
    first_item = load_test_data("test_item.json")
    resp = await app_client.post(f"/collections/{coll['id']}/items", json=first_item)
    assert resp.status_code == 201

    datetime_range = "2020-01-01T00:00:00.00Z/.."
    resp = await app_client.get(
        f"/collections/{coll['id']}/items", params={"datetime": datetime_range}
    )
    assert resp.status_code == 200
    resp_json = resp.json()
    assert len(resp_json["features"]) == 1

    datetime_range = "2018-01-01T00:00:00.00Z/2019-01-01T00:00:00.00Z"
    resp = await app_client.get(
        f"/collections/{coll['id']}/items", params={"datetime": datetime_range}
    )
    assert resp.status_code == 200
    resp_json = resp.json()
    assert len(resp_json["features"]) == 0


@pytest.mark.asyncio
async def test_bad_collection_queryables(
    load_test_data, app_client, load_test_collection
):
    resp = await app_client.get("/collections/bad-collection/queryables")
    assert resp.status_code == 404


async def test_deleting_items_with_identical_ids(app_client):
    collection_a = Collection("collection-a", "The first collection", DEFAULT_EXTENT)
    collection_b = Collection("collection-b", "The second collection", DEFAULT_EXTENT)
    item = Item("the-item", GLOBAL_GEOMETRY, GLOBAL_BBOX, datetime.now(), {})

    for collection in (collection_a, collection_b):
        response = await app_client.post(
            "/collections", json=collection.to_dict(include_self_link=False)
        )
        assert response.status_code == 201
        item_as_dict = item.to_dict(include_self_link=False)
        item_as_dict["collection"] = collection.id
        response = await app_client.post(
            f"/collections/{collection.id}/items", json=item_as_dict
        )
        assert response.status_code == 201
        response = await app_client.get(f"/collections/{collection.id}/items")
        assert response.status_code == 200, response.json()
        assert len(response.json()["features"]) == 1

    for collection in (collection_a, collection_b):
        response = await app_client.delete(
            f"/collections/{collection.id}/items/{item.id}"
        )
        assert response.status_code == 200, response.json()
        response = await app_client.get(f"/collections/{collection.id}/items")
        assert response.status_code == 200, response.json()
        assert not response.json()["features"]


@pytest.mark.parametrize("direction", ("asc", "desc"))
async def test_sorting_and_paging(app_client, load_test_collection, direction: str):
    collection_id = load_test_collection["id"]
    for i in range(10):
        item = Item(
            id=f"item-{i}",
            geometry={"type": "Point", "coordinates": [-105.1019, 40.1672]},
            bbox=[-105.1019, 40.1672, -105.1019, 40.1672],
            datetime=datetime.now(),
            properties={
                "eo:cloud_cover": 42 + i if i % 3 != 0 else None,
            },
        )
        item.collection_id = collection_id
        response = await app_client.post(
            f"/collections/{collection_id}/items",
            json=item.to_dict(include_self_link=False, transform_hrefs=False),
        )
        assert response.status_code == 201

    async def search(query: Dict[str, Any]) -> List[Item]:
        items: List[Item] = []
        while True:
            response = await app_client.post("/search", json=query)
            json = response.json()
            assert response.status_code == 200, json
            items.extend((Item.from_dict(d) for d in json["features"]))
            next_link = next(
                (link for link in json["links"] if link["rel"] == "next"), None
            )
            if next_link is None:
                return items
            else:
                query = next_link["body"]

    query = {
        "collections": [collection_id],
        "sortby": [{"field": "properties.eo:cloud_cover", "direction": direction}],
        "limit": 5,
    }
    items = await search(query)
    assert len(items) == 10, items


@pytest.mark.asyncio
async def test_wrapped_function(load_test_data, database) -> None:
    # Ensure wrappers, e.g. Planetary Computer's rate limiting, work.
    # https://github.com/gadomski/planetary-computer-apis/blob/2719ccf6ead3e06de0784c39a2918d4d1811368b/pccommon/pccommon/redis.py#L205-L238

    T = TypeVar("T")

    def wrap() -> (
        Callable[
            [Callable[..., Coroutine[Any, Any, T]]],
            Callable[..., Coroutine[Any, Any, T]],
        ]
    ):
        def decorator(
            fn: Callable[..., Coroutine[Any, Any, T]],
        ) -> Callable[..., Coroutine[Any, Any, T]]:
            async def _wrapper(*args: Any, **kwargs: Any) -> T:
                request: Optional[Request] = kwargs.get("request")
                if request:
                    pass  # This is where rate limiting would be applied
                else:
                    raise ValueError(f"Missing request in {fn.__name__}")
                return await fn(*args, **kwargs)

            return _wrapper

        return decorator

    class Client(CoreCrudClient):
        @wrap()
        async def get_collection(
            self, collection_id: str, request: Request, **kwargs
        ) -> stac_types.Item:
            return await super().get_collection(collection_id, request=request, **kwargs)

    settings = Settings(
        postgres_user=database.user,
        postgres_pass=database.password,
        postgres_host_reader=database.host,
        postgres_host_writer=database.host,
        postgres_port=database.port,
        postgres_dbname=database.dbname,
        testing=True,
    )

    extensions = [
        TransactionExtension(client=TransactionsClient(), settings=settings),
        FieldsExtension(),
    ]
    post_request_model = create_post_request_model(extensions, base_model=PgstacSearch)
    get_request_model = create_get_request_model(extensions)

    collection_search_extension = CollectionSearchExtension.from_extensions(
<<<<<<< HEAD
        extensions=extensions
=======
        extensions=[
            FieldsExtension(),
        ]
>>>>>>> 43214976
    )

    api = StacApi(
        client=Client(post_request_model=post_request_model),
        settings=settings,
        extensions=extensions,
        search_post_request_model=post_request_model,
        search_get_request_model=get_request_model,
        collections_get_request_model=collection_search_extension.GET,
    )
    app = api.app
    await connect_to_db(app)
    try:
        async with AsyncClient(transport=ASGITransport(app=app)) as client:
            response = await client.post(
                "http://test/collections",
                json=load_test_data("test_collection.json"),
            )
            assert response.status_code == 201
            response = await client.post(
                "http://test/collections/test-collection/items",
                json=load_test_data("test_item.json"),
            )
            assert response.status_code == 201
            response = await client.get(
                "http://test/collections/test-collection/items/test-item"
            )
            assert response.status_code == 200
    finally:
        await close_db_connection(app)


@pytest.mark.asyncio
@pytest.mark.parametrize("validation", [True, False])
@pytest.mark.parametrize("hydrate", [True, False])
async def test_no_extension(
    hydrate, validation, load_test_data, database, pgstac
) -> None:
    """test PgSTAC with no extension."""
    connection = f"postgresql://{database.user}:{quote_plus(database.password)}@{database.host}:{database.port}/{database.dbname}"
    with PgstacDB(dsn=connection) as db:
        loader = Loader(db=db)
        loader.load_collections(os.path.join(DATA_DIR, "test_collection.json"))
        loader.load_items(os.path.join(DATA_DIR, "test_item.json"))

    settings = Settings(
        postgres_user=database.user,
        postgres_pass=database.password,
        postgres_host_reader=database.host,
        postgres_host_writer=database.host,
        postgres_port=database.port,
        postgres_dbname=database.dbname,
        testing=True,
        use_api_hydrate=hydrate,
        enable_response_models=validation,
    )
    extensions = []
    post_request_model = create_post_request_model(extensions, base_model=PgstacSearch)
    api = StacApi(
        client=CoreCrudClient(post_request_model=post_request_model),
        settings=settings,
        extensions=extensions,
        search_post_request_model=post_request_model,
    )
    app = api.app
    await connect_to_db(app)
    try:
        async with AsyncClient(transport=ASGITransport(app=app)) as client:
            landing = await client.get("http://test/")
            assert landing.status_code == 200, landing.text
            assert "Queryables" not in [
                link.get("title") for link in landing.json()["links"]
            ]

            collection = await client.get("http://test/collections/test-collection")
            assert collection.status_code == 200, collection.text

            collections = await client.get("http://test/collections")
            assert collections.status_code == 200, collections.text

            # datetime should be ignored
            collection_datetime = await client.get(
                "http://test/collections/test-collection",
                params={
                    "datetime": "2000-01-01T00:00:00Z/2000-12-31T00:00:00Z",
                },
            )
            assert collection_datetime.text == collection.text

            item = await client.get(
                "http://test/collections/test-collection/items/test-item"
            )
            assert item.status_code == 200, item.text

            item_collection = await client.get(
                "http://test/collections/test-collection/items",
                params={"limit": 10},
            )
            assert item_collection.status_code == 200, item_collection.text

            get_search = await client.get(
                "http://test/search",
                params={
                    "collections": ["test-collection"],
                },
            )
            assert get_search.status_code == 200, get_search.text

            post_search = await client.post(
                "http://test/search",
                json={
                    "collections": ["test-collection"],
                },
            )
            assert post_search.status_code == 200, post_search.text

            get_search = await client.get(
                "http://test/search",
                params={
                    "collections": ["test-collection"],
                    "fields": "properties.datetime",
                },
            )
            # fields should be ignored
            assert get_search.status_code == 200, get_search.text
            props = get_search.json()["features"][0]["properties"]
            assert len(props) > 1

            post_search = await client.post(
                "http://test/search",
                json={
                    "collections": ["test-collection"],
                    "fields": {
                        "include": ["properties.datetime"],
                    },
                },
            )
            # fields should be ignored
            assert post_search.status_code == 200, post_search.text
            props = get_search.json()["features"][0]["properties"]
            assert len(props) > 1

    finally:
        await close_db_connection(app)<|MERGE_RESOLUTION|>--- conflicted
+++ resolved
@@ -732,13 +732,9 @@
     get_request_model = create_get_request_model(extensions)
 
     collection_search_extension = CollectionSearchExtension.from_extensions(
-<<<<<<< HEAD
-        extensions=extensions
-=======
         extensions=[
             FieldsExtension(),
         ]
->>>>>>> 43214976
     )
 
     api = StacApi(
