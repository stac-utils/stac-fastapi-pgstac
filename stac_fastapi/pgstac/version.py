"""library version."""
<<<<<<< HEAD
__version__ = "2.5.0"
=======

__version__ = "2.4.11"
>>>>>>> 46a28ee9
<|MERGE_RESOLUTION|>--- conflicted
+++ resolved
@@ -1,7 +1,3 @@
 """library version."""
-<<<<<<< HEAD
-__version__ = "2.5.0"
-=======
 
-__version__ = "2.4.11"
->>>>>>> 46a28ee9
+__version__ = "2.5.0"