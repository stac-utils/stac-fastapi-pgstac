"""FastAPI application using PGStac.

Enables the extensions specified as a comma-delimited list in
the ENABLED_EXTENSIONS environment variable (e.g. `transactions,sort,query`).
If the variable is not set, enables all extensions.
"""

import os
from contextlib import asynccontextmanager

from brotli_asgi import BrotliMiddleware
from fastapi import FastAPI
from fastapi.responses import ORJSONResponse
from stac_fastapi.api.app import StacApi
from stac_fastapi.api.middleware import CORSMiddleware, ProxyHeaderMiddleware
from stac_fastapi.api.models import (
    EmptyRequest,
    ItemCollectionUri,
    create_get_request_model,
    create_post_request_model,
    create_request_model,
)
from stac_fastapi.api.openapi import update_openapi
from stac_fastapi.extensions.core import (
    FieldsExtension,
    FilterExtension,
<<<<<<< HEAD
    FreeTextExtension,
=======
    OffsetPaginationExtension,
>>>>>>> b65cd971
    SortExtension,
    TokenPaginationExtension,
    TransactionExtension,
)
from stac_fastapi.extensions.core.collection_search import CollectionSearchExtension
from stac_fastapi.extensions.third_party import BulkTransactionExtension
from starlette.middleware import Middleware

from stac_fastapi.pgstac.config import Settings
from stac_fastapi.pgstac.core import CoreCrudClient
from stac_fastapi.pgstac.db import close_db_connection, connect_to_db
from stac_fastapi.pgstac.extensions import QueryExtension
from stac_fastapi.pgstac.extensions.filter import FiltersClient
from stac_fastapi.pgstac.transactions import BulkTransactionsClient, TransactionsClient
from stac_fastapi.pgstac.types.search import PgstacSearch

settings = Settings()
extensions_map = {
    "transaction": TransactionExtension(
        client=TransactionsClient(),
        settings=settings,
        response_class=ORJSONResponse,
    ),
    "query": QueryExtension(),
    "sort": SortExtension(),
    "fields": FieldsExtension(),
    "pagination": TokenPaginationExtension(),
    "filter": FilterExtension(client=FiltersClient()),
    "free_text": FreeTextExtension(),
    "bulk_transactions": BulkTransactionExtension(client=BulkTransactionsClient()),
}

# some extensions are supported in combination with the collection search extension
collection_extensions_map = {
    "query": QueryExtension(),
    "sort": SortExtension(),
    "fields": FieldsExtension(),
    "filter": FilterExtension(client=FiltersClient()),
<<<<<<< HEAD
    "free_text": FreeTextExtension(),
=======
    "pagination": OffsetPaginationExtension(),
>>>>>>> b65cd971
}

enabled_extensions = (
    os.environ["ENABLED_EXTENSIONS"].split(",")
    if "ENABLED_EXTENSIONS" in os.environ
    else list(extensions_map.keys()) + ["collection_search"]
)
extensions = [
    extension for key, extension in extensions_map.items() if key in enabled_extensions
]

items_get_request_model = (
    create_request_model(
        model_name="ItemCollectionUri",
        base_model=ItemCollectionUri,
        mixins=[TokenPaginationExtension().GET],
        request_type="GET",
    )
    if any(isinstance(ext, TokenPaginationExtension) for ext in extensions)
    else ItemCollectionUri
)

collection_search_extension = (
    CollectionSearchExtension.from_extensions(
        [
            extension
            for key, extension in collection_extensions_map.items()
            if key in enabled_extensions
        ]
    )
    if "collection_search" in enabled_extensions
    else None
)

collections_get_request_model = (
    collection_search_extension.GET if collection_search_extension else EmptyRequest
)

post_request_model = create_post_request_model(extensions, base_model=PgstacSearch)
get_request_model = create_get_request_model(extensions)


@asynccontextmanager
async def lifespan(app: FastAPI):
    """FastAPI Lifespan."""
    await connect_to_db(app)
    yield
    await close_db_connection(app)


fastapp = FastAPI(
    openapi_url=settings.openapi_url,
    docs_url=settings.docs_url,
    redoc_url=None,
    root_path=settings.root_path,
    lifespan=lifespan,
)


api = StacApi(
    app=update_openapi(fastapp),
    settings=settings,
    extensions=extensions + [collection_search_extension]
    if collection_search_extension
    else extensions,
    client=CoreCrudClient(pgstac_search_model=post_request_model),
    response_class=ORJSONResponse,
    items_get_request_model=items_get_request_model,
    search_get_request_model=get_request_model,
    search_post_request_model=post_request_model,
    collections_get_request_model=collections_get_request_model,
    middlewares=[
        Middleware(BrotliMiddleware),
        Middleware(ProxyHeaderMiddleware),
        Middleware(
            CORSMiddleware,
            allow_origins=settings.cors_origins,
            allow_methods=settings.cors_methods,
        ),
    ],
)
app = api.app


def run():
    """Run app from command line using uvicorn if available."""
    try:
        import uvicorn

        uvicorn.run(
            "stac_fastapi.pgstac.app:app",
            host=settings.app_host,
            port=settings.app_port,
            log_level="info",
            reload=settings.reload,
            root_path=os.getenv("UVICORN_ROOT_PATH", ""),
        )
    except ImportError as e:
        raise RuntimeError("Uvicorn must be installed in order to use command") from e


if __name__ == "__main__":
    run()


def create_handler(app):
    """Create a handler to use with AWS Lambda if mangum available."""
    try:
        from mangum import Mangum

        return Mangum(app)
    except ImportError:
        return None


handler = create_handler(app)<|MERGE_RESOLUTION|>--- conflicted
+++ resolved
@@ -24,11 +24,8 @@
 from stac_fastapi.extensions.core import (
     FieldsExtension,
     FilterExtension,
-<<<<<<< HEAD
     FreeTextExtension,
-=======
     OffsetPaginationExtension,
->>>>>>> b65cd971
     SortExtension,
     TokenPaginationExtension,
     TransactionExtension,
@@ -67,11 +64,8 @@
     "sort": SortExtension(),
     "fields": FieldsExtension(),
     "filter": FilterExtension(client=FiltersClient()),
-<<<<<<< HEAD
     "free_text": FreeTextExtension(),
-=======
     "pagination": OffsetPaginationExtension(),
->>>>>>> b65cd971
 }
 
 enabled_extensions = (
