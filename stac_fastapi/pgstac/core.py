"""Item crud client."""

import json
import re
from typing import Any, Dict, List, Optional, Set, Type, Union
from urllib.parse import unquote_plus, urljoin

import attr
import orjson
from asyncpg.exceptions import InvalidDatetimeFormatError
from buildpg import render
from fastapi import HTTPException, Request
from pydantic import ValidationError
from pygeofilter.backends.cql2_json import to_cql2
from pygeofilter.parsers.cql2_text import parse as parse_cql2_text
from pypgstac.hydration import hydrate
from stac_fastapi.api.models import JSONResponse
from stac_fastapi.types.core import AsyncBaseCoreClient, Relations
from stac_fastapi.types.errors import InvalidQueryParameter, NotFoundError
from stac_fastapi.types.requests import get_base_url
from stac_fastapi.types.stac import Collection, Collections, Item, ItemCollection
from stac_pydantic.shared import BBox, MimeTypes

from stac_fastapi.pgstac.config import Settings
from stac_fastapi.pgstac.models.links import (
    CollectionLinks,
    CollectionSearchPagingLinks,
    ItemCollectionLinks,
    ItemLinks,
    PagingLinks,
)
from stac_fastapi.pgstac.types.search import PgstacSearch
from stac_fastapi.pgstac.utils import filter_fields

NumType = Union[float, int]


@attr.s
class CoreCrudClient(AsyncBaseCoreClient):
    """Client for core endpoints defined by stac."""

    pgstac_search_model: Type[PgstacSearch] = attr.ib(default=PgstacSearch)

    async def all_collections(  # noqa: C901
        self,
        request: Request,
        # Extensions
        bbox: Optional[BBox] = None,
        datetime: Optional[str] = None,
        limit: Optional[int] = None,
        offset: Optional[int] = None,
        query: Optional[str] = None,
        fields: Optional[List[str]] = None,
        sortby: Optional[str] = None,
        filter_expr: Optional[str] = None,
        filter_lang: Optional[str] = None,
        q: Optional[List[str]] = None,
        **kwargs,
    ) -> Collections:
        """Cross catalog search (GET).

        Called with `GET /collections`.

        Returns:
            Collections which match the search criteria, returns all
            collections by default.
        """
        base_url = get_base_url(request)

<<<<<<< HEAD
        # Parse request parameters
        base_args = {
            "bbox": bbox,
            "limit": limit,
            "token": token,
            "query": orjson.loads(unquote_plus(query)) if query else query,
        }

        clean_args = clean_search_args(
            base_args=base_args,
            datetime=datetime,
            fields=fields,
            sortby=sortby,
            filter_query=filter,
            filter_lang=filter_lang,
            q=q,
        )

        async with request.app.state.get_connection(request, "r") as conn:
            q, p = render(
                """
                SELECT * FROM collection_search(:req::text::jsonb);
                """,
                req=json.dumps(clean_args),
=======
        next_link: Optional[Dict[str, Any]] = None
        prev_link: Optional[Dict[str, Any]] = None
        collections_result: Collections

        if self.extension_is_enabled("CollectionSearchExtension"):
            base_args = {
                "bbox": bbox,
                "limit": limit,
                "offset": offset,
                "query": orjson.loads(unquote_plus(query)) if query else query,
            }

            clean_args = self._clean_search_args(
                base_args=base_args,
                datetime=datetime,
                fields=fields,
                sortby=sortby,
                filter_query=filter_expr,
                filter_lang=filter_lang,
>>>>>>> b65cd971
            )

            async with request.app.state.get_connection(request, "r") as conn:
                q, p = render(
                    """
                    SELECT * FROM collection_search(:req::text::jsonb);
                    """,
                    req=json.dumps(clean_args),
                )
                collections_result = await conn.fetchval(q, *p)

            if links := collections_result.get("links"):
                for link in links:
                    if link["rel"] == "next":
                        next_link = link
                    elif link["rel"] == "prev":
                        prev_link = link

        else:
            async with request.app.state.get_connection(request, "r") as conn:
                cols = await conn.fetchval(
                    """
                    SELECT * FROM all_collections();
                    """
                )
                collections_result = {"collections": cols, "links": []}

        linked_collections: List[Collection] = []
        collections = collections_result["collections"]
        if collections is not None and len(collections) > 0:
            for c in collections:
                coll = Collection(**c)
                coll["links"] = await CollectionLinks(
                    collection_id=coll["id"], request=request
                ).get_links(extra_links=coll.get("links"))

                if self.extension_is_enabled("FilterExtension"):
                    coll["links"].append(
                        {
                            "rel": Relations.queryables.value,
                            "type": MimeTypes.jsonschema.value,
                            "title": "Queryables",
                            "href": urljoin(
                                base_url, f"collections/{coll['id']}/queryables"
                            ),
                        }
                    )

                linked_collections.append(coll)

        links = await CollectionSearchPagingLinks(
            request=request,
            next=next_link,
            prev=prev_link,
        ).get_links()

        return Collections(
            collections=linked_collections or [],
            links=links,
        )

    async def get_collection(
        self, collection_id: str, request: Request, **kwargs
    ) -> Collection:
        """Get collection by id.

        Called with `GET /collections/{collection_id}`.

        Args:
            collection_id: ID of the collection.

        Returns:
            Collection.
        """
        collection: Optional[Dict[str, Any]]

        async with request.app.state.get_connection(request, "r") as conn:
            q, p = render(
                """
                SELECT * FROM get_collection(:id::text);
                """,
                id=collection_id,
            )
            collection = await conn.fetchval(q, *p)
        if collection is None:
            raise NotFoundError(f"Collection {collection_id} does not exist.")

        collection["links"] = await CollectionLinks(
            collection_id=collection_id, request=request
        ).get_links(extra_links=collection.get("links"))

        if self.extension_is_enabled("FilterExtension"):
            base_url = get_base_url(request)
            collection["links"].append(
                {
                    "rel": Relations.queryables.value,
                    "type": MimeTypes.jsonschema.value,
                    "title": "Queryables",
                    "href": urljoin(base_url, f"collections/{collection_id}/queryables"),
                }
            )

        return Collection(**collection)

    async def _get_base_item(
        self, collection_id: str, request: Request
    ) -> Dict[str, Any]:
        """Get the base item of a collection for use in rehydrating full item collection properties.

        Args:
            collection: ID of the collection.

        Returns:
            Item.
        """
        item: Optional[Dict[str, Any]]

        async with request.app.state.get_connection(request, "r") as conn:
            q, p = render(
                """
                SELECT * FROM collection_base_item(:collection_id::text);
                """,
                collection_id=collection_id,
            )
            item = await conn.fetchval(q, *p)

        if item is None:
            raise NotFoundError(f"A base item for {collection_id} does not exist.")

        return item

    async def _search_base(  # noqa: C901
        self,
        search_request: PgstacSearch,
        request: Request,
    ) -> ItemCollection:
        """Cross catalog search (POST).

        Called with `POST /search`.

        Args:
            search_request: search request parameters.

        Returns:
            ItemCollection containing items which match the search criteria.
        """
        items: Dict[str, Any]

        settings: Settings = request.app.state.settings

        search_request.conf = search_request.conf or {}
        search_request.conf["nohydrate"] = settings.use_api_hydrate

        search_request_json = search_request.model_dump_json(
            exclude_none=True, by_alias=True
        )

        try:
            async with request.app.state.get_connection(request, "r") as conn:
                q, p = render(
                    """
                    SELECT * FROM search(:req::text::jsonb);
                    """,
                    req=search_request_json,
                )
                items = await conn.fetchval(q, *p)
        except InvalidDatetimeFormatError as e:
            raise InvalidQueryParameter(
                f"Datetime parameter {search_request.datetime} is invalid."
            ) from e

        # Starting in pgstac 0.9.0, the `next` and `prev` tokens are returned in spec-compliant links with method GET
        next_from_link: Optional[str] = None
        prev_from_link: Optional[str] = None
        for link in items.get("links", []):
            if link.get("rel") == "next":
                next_from_link = link.get("href").split("token=next:")[1]
            if link.get("rel") == "prev":
                prev_from_link = link.get("href").split("token=prev:")[1]

        next: Optional[str] = items.pop("next", next_from_link)
        prev: Optional[str] = items.pop("prev", prev_from_link)
        collection = ItemCollection(**items)

        fields = getattr(search_request, "fields", None)
        include: Set[str] = fields.include if fields and fields.include else set()
        exclude: Set[str] = fields.exclude if fields and fields.exclude else set()

        async def _add_item_links(
            feature: Item,
            collection_id: Optional[str] = None,
            item_id: Optional[str] = None,
        ) -> None:
            """Add ItemLinks to the Item.

            If the fields extension is excluding links, then don't add them.
            Also skip links if the item doesn't provide collection and item ids.
            """
            collection_id = feature.get("collection") or collection_id
            item_id = feature.get("id") or item_id

            if not exclude or "links" not in exclude and all([collection_id, item_id]):
                feature["links"] = await ItemLinks(
                    collection_id=collection_id,  # type: ignore
                    item_id=item_id,  # type: ignore
                    request=request,
                ).get_links(extra_links=feature.get("links"))

        cleaned_features: List[Item] = []

        if settings.use_api_hydrate:

            async def _get_base_item(collection_id: str) -> Dict[str, Any]:
                return await self._get_base_item(collection_id, request=request)

            base_item_cache = settings.base_item_cache(
                fetch_base_item=_get_base_item, request=request
            )

            for feature in collection.get("features") or []:
                base_item = await base_item_cache.get(feature.get("collection"))
                # Exclude None values
                base_item = {k: v for k, v in base_item.items() if v is not None}

                feature = hydrate(base_item, feature)

                # Grab ids needed for links that may be removed by the fields extension.
                collection_id = feature.get("collection")
                item_id = feature.get("id")

                feature = filter_fields(feature, include, exclude)
                await _add_item_links(feature, collection_id, item_id)

                cleaned_features.append(feature)
        else:
            for feature in collection.get("features") or []:
                await _add_item_links(feature)
                cleaned_features.append(feature)

        collection["features"] = cleaned_features
        collection["links"] = await PagingLinks(
            request=request,
            next=next,
            prev=prev,
        ).get_links()

        return collection

    async def item_collection(
        self,
        collection_id: str,
        request: Request,
        bbox: Optional[BBox] = None,
        datetime: Optional[str] = None,
        limit: Optional[int] = None,
        token: Optional[str] = None,
        **kwargs,
    ) -> ItemCollection:
        """Get all items from a specific collection.

        Called with `GET /collections/{collection_id}/items`

        Args:
            collection_id: id of the collection.
            limit: number of items to return.
            token: pagination token.

        Returns:
            An ItemCollection.
        """
        # If collection does not exist, NotFoundError wil be raised
        await self.get_collection(collection_id, request=request)

        base_args = {
            "collections": [collection_id],
            "bbox": bbox,
            "datetime": datetime,
            "limit": limit,
            "token": token,
        }

        if self.extension_is_enabled("FilterExtension"):
            filter_lang = kwargs.get("filter_lang", None)
            filter_query = kwargs.get("filter_expr", None)
            if filter_query:
                if filter_lang == "cql2-text":
                    filter_query = to_cql2(parse_cql2_text(filter_query))
                    filter_lang = "cql2-json"

                base_args["filter"] = orjson.loads(filter_query)
                base_args["filter-lang"] = filter_lang

        clean = {}
        for k, v in base_args.items():
            if v is not None and v != []:
                clean[k] = v

        search_request = self.pgstac_search_model(**clean)
        item_collection = await self._search_base(search_request, request=request)

        links = await ItemCollectionLinks(
            collection_id=collection_id, request=request
        ).get_links(extra_links=item_collection["links"])
        item_collection["links"] = links

        return item_collection

    async def get_item(
        self, item_id: str, collection_id: str, request: Request, **kwargs
    ) -> Item:
        """Get item by id.

        Called with `GET /collections/{collection_id}/items/{item_id}`.

        Args:
            item_id: ID of the item.
            collection_id: ID of the collection the item is in.

        Returns:
            Item.
        """
        # If collection does not exist, NotFoundError wil be raised
        await self.get_collection(collection_id, request=request)

        search_request = self.pgstac_search_model(
            ids=[item_id], collections=[collection_id], limit=1
        )
        item_collection = await self._search_base(search_request, request=request)
        if not item_collection["features"]:
            raise NotFoundError(
                f"Item {item_id} in Collection {collection_id} does not exist."
            )

        return Item(**item_collection["features"][0])

    async def post_search(
        self, search_request: PgstacSearch, request: Request, **kwargs
    ) -> ItemCollection:
        """Cross catalog search (POST).

        Called with `POST /search`.

        Args:
            search_request: search request parameters.

        Returns:
            ItemCollection containing items which match the search criteria.
        """
        item_collection = await self._search_base(search_request, request=request)

        # If we have the `fields` extension enabled
        # we need to avoid Pydantic validation because the
        # Items might not be a valid STAC Item objects
        if fields := getattr(search_request, "fields", None):
            if fields.include or fields.exclude:
                return JSONResponse(item_collection)  # type: ignore

        return ItemCollection(**item_collection)

    async def get_search(
        self,
        request: Request,
        collections: Optional[List[str]] = None,
        ids: Optional[List[str]] = None,
        bbox: Optional[BBox] = None,
        intersects: Optional[str] = None,
        datetime: Optional[str] = None,
        limit: Optional[int] = None,
        # Extensions
        query: Optional[str] = None,
        token: Optional[str] = None,
        fields: Optional[List[str]] = None,
        sortby: Optional[str] = None,
        filter_expr: Optional[str] = None,
        filter_lang: Optional[str] = None,
        q: Optional[List[str]] = None,
        **kwargs,
    ) -> ItemCollection:
        """Cross catalog search (GET).

        Called with `GET /search`.

        Returns:
            ItemCollection containing items which match the search criteria.
        """
        # Parse request parameters
        base_args = {
            "collections": collections,
            "ids": ids,
            "bbox": bbox,
            "limit": limit,
            "token": token,
            "query": orjson.loads(unquote_plus(query)) if query else query,
        }

        clean = self._clean_search_args(
            base_args=base_args,
            intersects=intersects,
            datetime=datetime,
            fields=fields,
            sortby=sortby,
            filter_query=filter_expr,
            filter_lang=filter_lang,
            q=q,
        )

        # Do the request
        try:
            search_request = self.pgstac_search_model(**clean)
        except ValidationError as e:
            raise HTTPException(
                status_code=400, detail=f"Invalid parameters provided {e}"
            ) from e

        return await self.post_search(search_request, request=request)

    def _clean_search_args(  # noqa: C901
        self,
        base_args: Dict[str, Any],
        intersects: Optional[str] = None,
        datetime: Optional[str] = None,
        fields: Optional[List[str]] = None,
        sortby: Optional[str] = None,
        filter_query: Optional[str] = None,
        filter_lang: Optional[str] = None,
    ) -> Dict[str, Any]:
        """Clean up search arguments to match format expected by pgstac"""
        if filter_query:
            if filter_lang == "cql2-text":
                filter_query = to_cql2(parse_cql2_text(filter_query))
                filter_lang = "cql2-json"

<<<<<<< HEAD
def clean_search_args(  # noqa: C901
    base_args: Dict[str, Any],
    intersects: Optional[str] = None,
    datetime: Optional[DateTimeType] = None,
    fields: Optional[List[str]] = None,
    sortby: Optional[str] = None,
    filter_query: Optional[str] = None,
    filter_lang: Optional[str] = None,
    q: Optional[List[str]] = None,
) -> Dict[str, Any]:
    """Clean up search arguments to match format expected by pgstac"""
    if filter_query:
        if filter_lang == "cql2-text":
            filter_query = to_cql2(parse_cql2_text(filter_query))
            filter_lang = "cql2-json"

        base_args["filter"] = orjson.loads(filter_query)
        base_args["filter_lang"] = filter_lang

    if datetime:
        base_args["datetime"] = format_datetime_range(datetime)

    if intersects:
        base_args["intersects"] = orjson.loads(unquote_plus(intersects))

    if sortby:
        # https://github.com/radiantearth/stac-spec/tree/master/api-spec/extensions/sort#http-get-or-post-form
        sort_param = []
        for sort in sortby:
            sortparts = re.match(r"^([+-]?)(.*)$", sort)
            if sortparts:
                sort_param.append(
                    {
                        "field": sortparts.group(2).strip(),
                        "direction": "desc" if sortparts.group(1) == "-" else "asc",
                    }
                )
        base_args["sortby"] = sort_param

    if fields:
        includes = set()
        excludes = set()
        for field in fields:
            if field[0] == "-":
                excludes.add(field[1:])
            elif field[0] == "+":
                includes.add(field[1:])
            else:
                includes.add(field)
        base_args["fields"] = {"include": includes, "exclude": excludes}

    if q:
        base_args["q"] = " OR ".join(q)

    # Remove None values from dict
    clean = {}
    for k, v in base_args.items():
        if v is not None and v != []:
            clean[k] = v

    return clean
=======
            base_args["filter"] = orjson.loads(filter_query)
            base_args["filter_lang"] = filter_lang

        if datetime:
            base_args["datetime"] = datetime

        if intersects:
            base_args["intersects"] = orjson.loads(unquote_plus(intersects))

        if sortby:
            # https://github.com/radiantearth/stac-spec/tree/master/api-spec/extensions/sort#http-get-or-post-form
            sort_param = []
            for sort in sortby:
                sortparts = re.match(r"^([+-]?)(.*)$", sort)
                if sortparts:
                    sort_param.append(
                        {
                            "field": sortparts.group(2).strip(),
                            "direction": "desc" if sortparts.group(1) == "-" else "asc",
                        }
                    )
            base_args["sortby"] = sort_param

        if fields:
            includes = set()
            excludes = set()
            for field in fields:
                if field[0] == "-":
                    excludes.add(field[1:])
                elif field[0] == "+":
                    includes.add(field[1:])
                else:
                    includes.add(field)

            base_args["fields"] = {"include": includes, "exclude": excludes}

        # Remove None values from dict
        clean = {}
        for k, v in base_args.items():
            if v is not None and v != []:
                clean[k] = v

        return clean
>>>>>>> b65cd971
<|MERGE_RESOLUTION|>--- conflicted
+++ resolved
@@ -67,32 +67,6 @@
         """
         base_url = get_base_url(request)
 
-<<<<<<< HEAD
-        # Parse request parameters
-        base_args = {
-            "bbox": bbox,
-            "limit": limit,
-            "token": token,
-            "query": orjson.loads(unquote_plus(query)) if query else query,
-        }
-
-        clean_args = clean_search_args(
-            base_args=base_args,
-            datetime=datetime,
-            fields=fields,
-            sortby=sortby,
-            filter_query=filter,
-            filter_lang=filter_lang,
-            q=q,
-        )
-
-        async with request.app.state.get_connection(request, "r") as conn:
-            q, p = render(
-                """
-                SELECT * FROM collection_search(:req::text::jsonb);
-                """,
-                req=json.dumps(clean_args),
-=======
         next_link: Optional[Dict[str, Any]] = None
         prev_link: Optional[Dict[str, Any]] = None
         collections_result: Collections
@@ -112,7 +86,7 @@
                 sortby=sortby,
                 filter_query=filter_expr,
                 filter_lang=filter_lang,
->>>>>>> b65cd971
+                q=q,
             )
 
             async with request.app.state.get_connection(request, "r") as conn:
@@ -538,6 +512,7 @@
         sortby: Optional[str] = None,
         filter_query: Optional[str] = None,
         filter_lang: Optional[str] = None,
+        q: Optional[List[str]] = None,
     ) -> Dict[str, Any]:
         """Clean up search arguments to match format expected by pgstac"""
         if filter_query:
@@ -545,69 +520,6 @@
                 filter_query = to_cql2(parse_cql2_text(filter_query))
                 filter_lang = "cql2-json"
 
-<<<<<<< HEAD
-def clean_search_args(  # noqa: C901
-    base_args: Dict[str, Any],
-    intersects: Optional[str] = None,
-    datetime: Optional[DateTimeType] = None,
-    fields: Optional[List[str]] = None,
-    sortby: Optional[str] = None,
-    filter_query: Optional[str] = None,
-    filter_lang: Optional[str] = None,
-    q: Optional[List[str]] = None,
-) -> Dict[str, Any]:
-    """Clean up search arguments to match format expected by pgstac"""
-    if filter_query:
-        if filter_lang == "cql2-text":
-            filter_query = to_cql2(parse_cql2_text(filter_query))
-            filter_lang = "cql2-json"
-
-        base_args["filter"] = orjson.loads(filter_query)
-        base_args["filter_lang"] = filter_lang
-
-    if datetime:
-        base_args["datetime"] = format_datetime_range(datetime)
-
-    if intersects:
-        base_args["intersects"] = orjson.loads(unquote_plus(intersects))
-
-    if sortby:
-        # https://github.com/radiantearth/stac-spec/tree/master/api-spec/extensions/sort#http-get-or-post-form
-        sort_param = []
-        for sort in sortby:
-            sortparts = re.match(r"^([+-]?)(.*)$", sort)
-            if sortparts:
-                sort_param.append(
-                    {
-                        "field": sortparts.group(2).strip(),
-                        "direction": "desc" if sortparts.group(1) == "-" else "asc",
-                    }
-                )
-        base_args["sortby"] = sort_param
-
-    if fields:
-        includes = set()
-        excludes = set()
-        for field in fields:
-            if field[0] == "-":
-                excludes.add(field[1:])
-            elif field[0] == "+":
-                includes.add(field[1:])
-            else:
-                includes.add(field)
-        base_args["fields"] = {"include": includes, "exclude": excludes}
-
-    if q:
-        base_args["q"] = " OR ".join(q)
-
-    # Remove None values from dict
-    clean = {}
-    for k, v in base_args.items():
-        if v is not None and v != []:
-            clean[k] = v
-
-    return clean
-=======
             base_args["filter"] = orjson.loads(filter_query)
             base_args["filter_lang"] = filter_lang
 
@@ -644,11 +556,13 @@
 
             base_args["fields"] = {"include": includes, "exclude": excludes}
 
+        if q:
+            base_args["q"] = " OR ".join(q)
+
         # Remove None values from dict
         clean = {}
         for k, v in base_args.items():
             if v is not None and v != []:
                 clean[k] = v
 
-        return clean
->>>>>>> b65cd971
+        return clean