"""Item crud client."""

import re
from typing import Any, Dict, List, Optional, Set, Union
from urllib.parse import unquote_plus, urljoin

import attr
import orjson
from asyncpg.exceptions import InvalidDatetimeFormatError
from buildpg import render
from fastapi import HTTPException, Request
from pydantic import ValidationError
from pygeofilter.backends.cql2_json import to_cql2
from pygeofilter.parsers.cql2_text import parse as parse_cql2_text
from pypgstac.hydration import hydrate
from stac_fastapi.api.models import JSONResponse
from stac_fastapi.types.core import AsyncBaseCoreClient
from stac_fastapi.types.errors import InvalidQueryParameter, NotFoundError
from stac_fastapi.types.requests import get_base_url
<<<<<<< HEAD
from stac_fastapi.types.stac import (
    Collection,
    Collections,
    Item,
    ItemCollection,
    LandingPage,
)
=======
from stac_fastapi.types.rfc3339 import DateTimeType
from stac_fastapi.types.stac import Collection, Collections, Item, ItemCollection
>>>>>>> 7bfb9ce9
from stac_pydantic.links import Relations
from stac_pydantic.shared import BBox, MimeTypes

from stac_fastapi.pgstac.config import Settings
from stac_fastapi.pgstac.models.links import (
    CollectionLinks,
    ItemCollectionLinks,
    ItemLinks,
    PagingLinks,
)
from stac_fastapi.pgstac.types.search import PgstacSearch
from stac_fastapi.pgstac.utils import filter_fields, format_datetime_range

NumType = Union[float, int]


@attr.s
class CoreCrudClient(AsyncBaseCoreClient):
    """Client for core endpoints defined by stac."""

    async def landing_page(self, **kwargs) -> LandingPage:
        """Landing page.

        Called with `GET /`.

        Returns:
            API landing page, serving as an entry point to the API.
        """
        request: Request = kwargs["request"]
        base_url = get_base_url(request)
        landing_page = await super().landing_page(**kwargs)

        if self.extension_is_enabled("FilterExtension"):
            landing_page["links"].append(
                {
                    "rel": "http://www.opengis.net/def/rel/ogc/1.0/queryables",
                    "type": "application/schema+json",
                    "title": "Queryables",
                    "href": urljoin(base_url, "queryables"),
                }
            )

        return landing_page

    async def all_collections(self, request: Request, **kwargs) -> Collections:
        """Read all collections from the database."""
        base_url = get_base_url(request)

        async with request.app.state.get_connection(request, "r") as conn:
            collections = await conn.fetchval(
                """
                SELECT * FROM all_collections();
                """
            )
        linked_collections: List[Collection] = []
        if collections is not None and len(collections) > 0:
            for c in collections:
                coll = Collection(**c)
                coll["links"] = await CollectionLinks(
                    collection_id=coll["id"], request=request
                ).get_links(extra_links=coll.get("links"))

                if self.extension_is_enabled("FilterExtension"):
                    coll["links"].append(
                        {
                            "rel": "http://www.opengis.net/def/rel/ogc/1.0/queryables",
                            "type": "application/schema+json",
                            "title": "Queryables",
                            "href": urljoin(
                                base_url, f"collections/{coll['id']}/queryables"
                            ),
                        }
                    )

                linked_collections.append(coll)

        links = [
            {
                "rel": Relations.root.value,
                "type": MimeTypes.json,
                "href": base_url,
            },
            {
                "rel": Relations.parent.value,
                "type": MimeTypes.json,
                "href": base_url,
            },
            {
                "rel": Relations.self.value,
                "type": MimeTypes.json,
                "href": urljoin(base_url, "collections"),
            },
        ]
        collection_list = Collections(collections=linked_collections or [], links=links)
        return collection_list

    async def get_collection(
        self, collection_id: str, request: Request, **kwargs
    ) -> Collection:
        """Get collection by id.

        Called with `GET /collections/{collection_id}`.

        Args:
            collection_id: ID of the collection.

        Returns:
            Collection.
        """
        collection: Optional[Dict[str, Any]]

        async with request.app.state.get_connection(request, "r") as conn:
            q, p = render(
                """
                SELECT * FROM get_collection(:id::text);
                """,
                id=collection_id,
            )
            collection = await conn.fetchval(q, *p)
        if collection is None:
            raise NotFoundError(f"Collection {collection_id} does not exist.")

        collection["links"] = await CollectionLinks(
            collection_id=collection_id, request=request
        ).get_links(extra_links=collection.get("links"))

        if self.extension_is_enabled("FilterExtension"):
            base_url = get_base_url(request)
            collection["links"].append(
                {
                    "rel": "http://www.opengis.net/def/rel/ogc/1.0/queryables",
                    "type": "application/schema+json",
                    "title": "Queryables",
                    "href": urljoin(
                        base_url, f"collections/{collection_id}/queryables"
                    ),
                }
            )

        return Collection(**collection)

    async def _get_base_item(
        self, collection_id: str, request: Request
    ) -> Dict[str, Any]:
        """Get the base item of a collection for use in rehydrating full item collection properties.

        Args:
            collection: ID of the collection.

        Returns:
            Item.
        """
        item: Optional[Dict[str, Any]]

        async with request.app.state.get_connection(request, "r") as conn:
            q, p = render(
                """
                SELECT * FROM collection_base_item(:collection_id::text);
                """,
                collection_id=collection_id,
            )
            item = await conn.fetchval(q, *p)

        if item is None:
            raise NotFoundError(f"A base item for {collection_id} does not exist.")

        return item

    async def _search_base(  # noqa: C901
        self,
        search_request: PgstacSearch,
        request: Request,
    ) -> ItemCollection:
        """Cross catalog search (POST).

        Called with `POST /search`.

        Args:
            search_request: search request parameters.

        Returns:
            ItemCollection containing items which match the search criteria.
        """
        items: Dict[str, Any]

        settings: Settings = request.app.state.settings

        if search_request.datetime:
            search_request.datetime = format_datetime_range(search_request.datetime)

        search_request.conf = search_request.conf or {}
        search_request.conf["nohydrate"] = settings.use_api_hydrate

        search_request_json = search_request.model_dump_json(
            exclude_none=True, by_alias=True
        )

        try:
            async with request.app.state.get_connection(request, "r") as conn:
                q, p = render(
                    """
                    SELECT * FROM search(:req::text::jsonb);
                    """,
                    req=search_request_json,
                )
                items = await conn.fetchval(q, *p)
        except InvalidDatetimeFormatError as e:
            raise InvalidQueryParameter(
                f"Datetime parameter {search_request.datetime} is invalid."
            ) from e

        next: Optional[str] = items.pop("next", None)
        prev: Optional[str] = items.pop("prev", None)
        collection = ItemCollection(**items)

        fields = getattr(search_request, "fields", None)
        include: Set[str] = fields.include if fields and fields.include else set()
        exclude: Set[str] = fields.exclude if fields and fields.exclude else set()

        async def _add_item_links(
            feature: Item,
            collection_id: Optional[str] = None,
            item_id: Optional[str] = None,
        ) -> None:
            """Add ItemLinks to the Item.

            If the fields extension is excluding links, then don't add them.
            Also skip links if the item doesn't provide collection and item ids.
            """
            collection_id = feature.get("collection") or collection_id
            item_id = feature.get("id") or item_id

            if not exclude or "links" not in exclude and all([collection_id, item_id]):
                feature["links"] = await ItemLinks(
                    collection_id=collection_id,  # type: ignore
                    item_id=item_id,  # type: ignore
                    request=request,
                ).get_links(extra_links=feature.get("links"))

        cleaned_features: List[Item] = []

        if settings.use_api_hydrate:

            async def _get_base_item(collection_id: str) -> Dict[str, Any]:
                return await self._get_base_item(collection_id, request=request)

            base_item_cache = settings.base_item_cache(
                fetch_base_item=_get_base_item, request=request
            )

            for feature in collection.get("features") or []:
                base_item = await base_item_cache.get(feature.get("collection"))
                # Exclude None values
                base_item = {k: v for k, v in base_item.items() if v is not None}

                feature = hydrate(base_item, feature)

                # Grab ids needed for links that may be removed by the fields extension.
                collection_id = feature.get("collection")
                item_id = feature.get("id")

                feature = filter_fields(feature, include, exclude)
                await _add_item_links(feature, collection_id, item_id)

                cleaned_features.append(feature)
        else:
            for feature in collection.get("features") or []:
                await _add_item_links(feature)
                cleaned_features.append(feature)

        collection["features"] = cleaned_features
        collection["links"] = await PagingLinks(
            request=request,
            next=next,
            prev=prev,
        ).get_links()

        return collection

    async def item_collection(
        self,
        collection_id: str,
        request: Request,
        bbox: Optional[BBox] = None,
        datetime: Optional[DateTimeType] = None,
        limit: Optional[int] = None,
        token: Optional[str] = None,
        **kwargs,
    ) -> ItemCollection:
        """Get all items from a specific collection.

        Called with `GET /collections/{collection_id}/items`

        Args:
            collection_id: id of the collection.
            limit: number of items to return.
            token: pagination token.

        Returns:
            An ItemCollection.
        """
        # If collection does not exist, NotFoundError wil be raised
        await self.get_collection(collection_id, request=request)

        if datetime:
            datetime = format_datetime_range(datetime)

        base_args = {
            "collections": [collection_id],
            "bbox": bbox,
            "datetime": datetime,
            "limit": limit,
            "token": token,
        }

        if self.extension_is_enabled("FilterExtension"):
            filter_lang = request.query_params.get("filter-lang", None)
            filter = request.query_params.get("filter", "").strip()

            if len(filter) > 0 and filter_lang == "cql2-text":
                ast = parse_cql2_text(filter)
                base_args["filter"] = orjson.loads(to_cql2(ast))
                base_args["filter-lang"] = "cql2-json"

        clean = {}
        for k, v in base_args.items():
            if v is not None and v != []:
                clean[k] = v

        search_request = self.post_request_model(**clean)
        item_collection = await self._search_base(search_request, request=request)

        links = await ItemCollectionLinks(
            collection_id=collection_id, request=request
        ).get_links(extra_links=item_collection["links"])
        item_collection["links"] = links

        return item_collection

    async def get_item(
        self, item_id: str, collection_id: str, request: Request, **kwargs
    ) -> Item:
        """Get item by id.

        Called with `GET /collections/{collection_id}/items/{item_id}`.

        Args:
            item_id: ID of the item.
            collection_id: ID of the collection the item is in.

        Returns:
            Item.
        """
        # If collection does not exist, NotFoundError wil be raised
        await self.get_collection(collection_id, request=request)

        search_request = self.post_request_model(
            ids=[item_id], collections=[collection_id], limit=1
        )
        item_collection = await self._search_base(search_request, request=request)
        if not item_collection["features"]:
            raise NotFoundError(
                f"Item {item_id} in Collection {collection_id} does not exist."
            )

        return Item(**item_collection["features"][0])

    async def post_search(
        self, search_request: PgstacSearch, request: Request, **kwargs
    ) -> ItemCollection:
        """Cross catalog search (POST).

        Called with `POST /search`.

        Args:
            search_request: search request parameters.

        Returns:
            ItemCollection containing items which match the search criteria.
        """
        item_collection = await self._search_base(search_request, request=request)

        # If we have the `fields` extension enabled
        # we need to avoid Pydantic validation because the
        # Items might not be a valid STAC Item objects
        if fields := getattr(search_request, "fields", None):
            if fields.include or fields.exclude:
                return JSONResponse(item_collection)  # type: ignore

        return ItemCollection(**item_collection)

    async def get_search(  # noqa: C901
        self,
        request: Request,
        collections: Optional[List[str]] = None,
        ids: Optional[List[str]] = None,
        bbox: Optional[BBox] = None,
        intersects: Optional[str] = None,
        datetime: Optional[DateTimeType] = None,
        limit: Optional[int] = None,
        # Extensions
        query: Optional[str] = None,
        token: Optional[str] = None,
        fields: Optional[List[str]] = None,
        sortby: Optional[str] = None,
        filter: Optional[str] = None,
        filter_lang: Optional[str] = None,
        **kwargs,
    ) -> ItemCollection:
        """Cross catalog search (GET).

        Called with `GET /search`.

        Returns:
            ItemCollection containing items which match the search criteria.
        """
        query_params = str(request.query_params)

        # Kludgy fix because using factory does not allow alias for filter-lang
        if filter_lang is None:
            match = re.search(r"filter-lang=([a-z0-9-]+)", query_params, re.IGNORECASE)
            if match:
                filter_lang = match.group(1)

        # Parse request parameters
        base_args = {
            "collections": collections,
            "ids": ids,
            "bbox": bbox,
            "limit": limit,
            "token": token,
            "query": orjson.loads(unquote_plus(query)) if query else query,
        }

        if filter:
            if filter_lang == "cql2-text":
                ast = parse_cql2_text(filter)
                base_args["filter"] = orjson.loads(to_cql2(ast))
                base_args["filter-lang"] = "cql2-json"

        if datetime:
            base_args["datetime"] = format_datetime_range(datetime)

        if intersects:
            base_args["intersects"] = orjson.loads(unquote_plus(intersects))

        if sortby:
            # https://github.com/radiantearth/stac-spec/tree/master/api-spec/extensions/sort#http-get-or-post-form
            sort_param = []
            for sort in sortby:
                sortparts = re.match(r"^([+-]?)(.*)$", sort)
                if sortparts:
                    sort_param.append(
                        {
                            "field": sortparts.group(2).strip(),
                            "direction": "desc" if sortparts.group(1) == "-" else "asc",
                        }
                    )
            base_args["sortby"] = sort_param

        if fields:
            includes = set()
            excludes = set()
            for field in fields:
                if field[0] == "-":
                    excludes.add(field[1:])
                elif field[0] == "+":
                    includes.add(field[1:])
                else:
                    includes.add(field)
            base_args["fields"] = {"include": includes, "exclude": excludes}

        # Remove None values from dict
        clean = {}
        for k, v in base_args.items():
            if v is not None and v != []:
                clean[k] = v

        # Do the request
        try:
            search_request = self.post_request_model(**clean)
        except ValidationError as e:
            raise HTTPException(
                status_code=400, detail=f"Invalid parameters provided {e}"
            ) from e

        return await self.post_search(search_request, request=request)<|MERGE_RESOLUTION|>--- conflicted
+++ resolved
@@ -17,7 +17,7 @@
 from stac_fastapi.types.core import AsyncBaseCoreClient
 from stac_fastapi.types.errors import InvalidQueryParameter, NotFoundError
 from stac_fastapi.types.requests import get_base_url
-<<<<<<< HEAD
+from stac_fastapi.types.rfc3339 import DateTimeType
 from stac_fastapi.types.stac import (
     Collection,
     Collections,
@@ -25,10 +25,6 @@
     ItemCollection,
     LandingPage,
 )
-=======
-from stac_fastapi.types.rfc3339 import DateTimeType
-from stac_fastapi.types.stac import Collection, Collections, Item, ItemCollection
->>>>>>> 7bfb9ce9
 from stac_pydantic.links import Relations
 from stac_pydantic.shared import BBox, MimeTypes
 
@@ -162,9 +158,7 @@
                     "rel": "http://www.opengis.net/def/rel/ogc/1.0/queryables",
                     "type": "application/schema+json",
                     "title": "Queryables",
-                    "href": urljoin(
-                        base_url, f"collections/{collection_id}/queryables"
-                    ),
+                    "href": urljoin(base_url, f"collections/{collection_id}/queryables"),
                 }
             )
 
