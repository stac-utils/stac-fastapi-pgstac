"""Base clients."""
import abc
from datetime import datetime
from typing import Any, Dict, List, Optional, Type, Union
from urllib.parse import urljoin

import attr
<<<<<<< HEAD
from stac_pydantic.api import Search
from stac_pydantic.shared import MimeTypes, Relations

from stac_fastapi.types import stac as stac_types
=======
from stac_pydantic import Collection, Item, ItemCollection
from stac_pydantic.api import ConformanceClasses, LandingPage, Search
from stac_pydantic.shared import Link, MimeTypes, Relations
from stac_pydantic.version import STAC_VERSION

>>>>>>> 9ef100d3
from stac_fastapi.types.extension import ApiExtension
from stac_fastapi.types.links import CollectionLinks

NumType = Union[float, int]
StacType = Dict[str, Any]


@attr.s  # type:ignore
class BaseTransactionsClient(abc.ABC):
    """Defines a pattern for implementing the STAC transaction extension."""

    @abc.abstractmethod
    def create_item(self, item: stac_types.Item, **kwargs) -> stac_types.Item:
        """Create a new item.

        Called with `POST /collections/{collectionId}/items`.

        Args:
            item: the item

        Returns:
            The item that was created.

        """
        ...

    @abc.abstractmethod
    def update_item(self, item: stac_types.Item, **kwargs) -> stac_types.Item:
        """Perform a complete update on an existing item.

        Called with `PUT /collections/{collectionId}/items`. It is expected that this item already exists.  The update
        should do a diff against the saved item and perform any necessary updates.  Partial updates are not supported
        by the transactions extension.

        Args:
            item: the item (must be complete)

        Returns:
            The updated item.
        """
        ...

    @abc.abstractmethod
    def delete_item(
        self, item_id: str, collection_id: str, **kwargs
    ) -> stac_types.Item:
        """Delete an item from a collection.

        Called with `DELETE /collections/{collectionId}/items/{itemId}`

        Args:
            item_id: id of the item.
            collection_id: id of the collection.

        Returns:
            The deleted item.
        """
        ...

    @abc.abstractmethod
    def create_collection(
        self, collection: stac_types.Collection, **kwargs
    ) -> stac_types.Collection:
        """Create a new collection.

        Called with `POST /collections`.

        Args:
            collection: the collection

        Returns:
            The collection that was created.
        """
        ...

    @abc.abstractmethod
    def update_collection(
        self, collection: stac_types.Collection, **kwargs
    ) -> stac_types.Collection:
        """Perform a complete update on an existing collection.

        Called with `PUT /collections`. It is expected that this item already exists.  The update should do a diff
        against the saved collection and perform any necessary updates.  Partial updates are not supported by the
        transactions extension.

        Args:
            collection: the collection (must be complete)

        Returns:
            The updated collection.
        """
        ...

    @abc.abstractmethod
    def delete_collection(self, collection_id: str, **kwargs) -> stac_types.Collection:
        """Delete a collection.

        Called with `DELETE /collections/{collectionId}`

        Args:
            collection_id: id of the collection.

        Returns:
            The deleted collection.
        """
        ...


@attr.s  # type:ignore
class BaseCoreClient(abc.ABC):
    """Defines a pattern for implementing STAC api core endpoints.

    Attributes:
        extensions: list of registered api extensions.
    """

    stac_version: str = attr.ib(default=STAC_VERSION)
    landing_page_id: str = attr.ib(default="stac-fastapi")
    title: str = attr.ib(default="stac-fastapi")
    description: str = attr.ib(default="stac-fastapi")
    extensions: List[ApiExtension] = attr.ib(default=attr.Factory(list))

    def extension_is_enabled(self, extension: Type[ApiExtension]) -> bool:
        """Check if an api extension is enabled."""
        return any([isinstance(ext, extension) for ext in self.extensions])

    def landing_page(self, **kwargs) -> stac_types.LandingPage:
        """Landing page.

        Called with `GET /`.

        Returns:
            API landing page, serving as an entry point to the API.
        """
        base_url = str(kwargs["request"].base_url)
        landing_page = stac_types.LandingPage(
            id=self.landing_page_id,
            title=self.title,
            description=self.description,
            stac_version=self.stac_version,
            links=[
                {
                    "rel": Relations.self.value,
                    "type": MimeTypes.json,
                    "href": base_url,
                },
                {
                    "rel": "data",
                    "type": MimeTypes.json,
                    "href": urljoin(base_url, "collections"),
                },
                {
                    "rel": Relations.docs.value,
                    "type": MimeTypes.json,
                    "title": "OpenAPI docs",
                    "href": urljoin(base_url, "docs"),
                },
                {
                    "rel": Relations.conformance.value,
                    "type": MimeTypes.json,
                    "title": "STAC/WFS3 conformance classes implemented by this server",
                    "href": base_url,
                },
                {
                    "rel": Relations.search.value,
                    "type": MimeTypes.json,
                    "title": "STAC search",
                    "href": urljoin(base_url, "search"),
                },
            ],
        )
        collections = self.all_collections(request=kwargs["request"])
        for collection in collections:
            landing_page["links"].append(
                {
                    "rel": Relations.child.value,
                    "type": MimeTypes.json.value,
                    "title": collection.title,
                    "href": urljoin(base_url, f"collections/{collection.id}"),
                }
            )
        return landing_page

    @abc.abstractmethod
    def conformance(self, **kwargs) -> stac_types.Conformance:
        """Conformance classes.

        Called with `GET /conformance`.

        Returns:
            Conformance classes which the server conforms to.
        """
        ...

    @abc.abstractmethod
    def post_search(
        self, search_request: Search, **kwargs
    ) -> stac_types.ItemCollection:
        """Cross catalog search (POST).

        Called with `POST /search`.

        Args:
            search_request: search request parameters.

        Returns:
            ItemCollection containing items which match the search criteria.
        """
        ...

    @abc.abstractmethod
    def get_search(
        self,
        collections: Optional[List[str]] = None,
        ids: Optional[List[str]] = None,
        bbox: Optional[List[NumType]] = None,
        datetime: Optional[Union[str, datetime]] = None,
        limit: Optional[int] = 10,
        query: Optional[str] = None,
        token: Optional[str] = None,
        fields: Optional[List[str]] = None,
        sortby: Optional[str] = None,
        **kwargs,
    ) -> stac_types.ItemCollection:
        """Cross catalog search (GET).

        Called with `GET /search`.

        Returns:
            ItemCollection containing items which match the search criteria.
        """
        ...

    @abc.abstractmethod
    def get_item(self, item_id: str, collection_id: str, **kwargs) -> stac_types.Item:
        """Get item by id.

        Called with `GET /collections/{collectionId}/items/{itemId}`.

        Args:
            item_id: Id of the item.
            collection_id: Id of the collection.

        Returns:
            Item.
        """
        ...

    @abc.abstractmethod
    def all_collections(self, **kwargs) -> List[stac_types.Collection]:
        """Get all available collections.

        Called with `GET /collections`.

        Returns:
            A list of collections.
        """
        ...

    @abc.abstractmethod
    def get_collection(self, collection_id: str, **kwargs) -> stac_types.Collection:
        """Get collection by id.

        Called with `GET /collections/{collectionId}`.

        Args:
            collection_id: Id of the collection.

        Returns:
            Collection.
        """
        ...

    @abc.abstractmethod
    def item_collection(
        self, collection_id: str, limit: int = 10, token: str = None, **kwargs
    ) -> stac_types.ItemCollection:
        """Get all items from a specific collection.

        Called with `GET /collections/{collectionId}/items`

        Args:
            collection_id: id of the collection.
            limit: number of items to return.
            token: pagination token.

        Returns:
            An ItemCollection.
        """
        ...<|MERGE_RESOLUTION|>--- conflicted
+++ resolved
@@ -5,20 +5,12 @@
 from urllib.parse import urljoin
 
 import attr
-<<<<<<< HEAD
 from stac_pydantic.api import Search
 from stac_pydantic.shared import MimeTypes, Relations
+from stac_pydantic.version import STAC_VERSION
 
 from stac_fastapi.types import stac as stac_types
-=======
-from stac_pydantic import Collection, Item, ItemCollection
-from stac_pydantic.api import ConformanceClasses, LandingPage, Search
-from stac_pydantic.shared import Link, MimeTypes, Relations
-from stac_pydantic.version import STAC_VERSION
-
->>>>>>> 9ef100d3
 from stac_fastapi.types.extension import ApiExtension
-from stac_fastapi.types.links import CollectionLinks
 
 NumType = Union[float, int]
 StacType = Dict[str, Any]
