--- conflicted
+++ resolved
@@ -3,6 +3,7 @@
 ## [Unreleased]
 
 - Enable filter extension for `GET /items` requests and add `Queryables` links in `/collections` and `/collections/{collection_id}` responses ([#89](https://github.com/stac-utils/stac-fastapi-pgstac/pull/89))
+- Allow to omit `collection` in bulk item insertions. Same identifier checks as with single insertions ([#113](https://github.com/stac-utils/stac-fastapi-pgstac/pull/113))
 
 ## [3.0.0a4] - 2024-07-10
 
@@ -27,13 +28,8 @@
 
 ### Changed
 
-<<<<<<< HEAD
-- update pgstac version to `0.8.x`
-- Allow to omit `collection` in bulk item insertions. Same identifier checks as with single insertions ([#113](https://github.com/stac-utils/stac-fastapi-pgstac/pull/113))
-=======
 - Update stac-fastapi libraries to v3.0.0a0 ([#108](https://github.com/stac-utils/stac-fastapi-pgstac/pull/108))
 - Update pgstac version to `0.8.x`
->>>>>>> 1f364859
 
 ## [2.5.0] - 2024-04-25
 
