--- conflicted
+++ resolved
@@ -2,13 +2,11 @@
 
 ## [Unreleased]
 
-<<<<<<< HEAD
 ## [2.5.0] - 2024-04-25
-=======
+
 ### Added
 
 - Ability to configure the database runtime parameters ([#92](https://github.com/stac-utils/stac-fastapi-pgstac/pull/92))
->>>>>>> a25b6ac6
 
 ## [2.4.11] - 2023-12-01
 
