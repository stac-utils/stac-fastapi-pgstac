--- conflicted
+++ resolved
@@ -2,17 +2,15 @@
 
 ## [Unreleased]
 
-<<<<<<< HEAD
 ### Changed
 
 - move Postgres settings into separate `PostgresSettings` class and defer loading until connecting to database ([#209](https://github.com/stac-utils/stac-fastapi-pgstac/pull/209))
-=======
+
 ## [4.0.3] - 2025-03-10
 
 ### Fixed
 
 - fix links when app is mounted behind proxy or has router-prefix ([#195](https://github.com/stac-utils/stac-fastapi-pgstac/pull/195))
->>>>>>> d379c892
 
 ## [4.0.2] - 2025-02-18
 
