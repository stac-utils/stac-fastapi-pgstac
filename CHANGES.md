# Changelog

## [Unreleased]

<<<<<<< HEAD
## [2.5.0] - 2024-04-25

=======
### Changed

- Updated stac-fastapi libraries to v2.5.4 ([#101](https://github.com/stac-utils/stac-fastapi-pgstac/pull/101))
- 
>>>>>>> fcf4935c
### Added

- Ability to configure the database runtime parameters ([#92](https://github.com/stac-utils/stac-fastapi-pgstac/pull/92))

## [2.4.11] - 2023-12-01

### Changed

- Add `method` parameter to Bulk Transactions requests in order to support upserting bulk data ([#64](https://github.com/stac-utils/stac-fastapi-pgstac/pull/64))

## [2.4.10] - 2023-08-18

### Fixed

- Added back the `CMD` to the Dockerfile that was dropped during the repo split ([#52](https://github.com/stac-utils/stac-fastapi-pgstac/pull/52))

## [2.4.9] - 2023-06-21

### Fixed

- Pass `request` by name when calling endpoints from other endpoints ([#44](https://github.com/stac-utils/stac-fastapi-pgstac/pull/44))

## [2.4.8] - 2023-06-08

### Changed

- Updated **stac-fastapi** to v2.4.8, which updates our STAC API version to v1.0.0 ([#40](https://github.com/stac-utils/stac-fastapi-pgstac/pull/40))

## [2.4.7] - 2023-05-17

### Added

- Support for `ItemCollections` in the transaction extension ([#35](https://github.com/stac-utils/stac-fastapi-pgstac/pull/35))

## [2.4.6] - 2023-05-11

As a part of this release, this repository was extracted from the main
[stac-fastapi](https://github.com/stac-utils/stac-fastapi) repository.

### Added

- Ability to customize the database connection ([#22](https://github.com/stac-utils/stac-fastapi-pgstac/pull/22))
- Ability to add ItemCollections through the Transaction API, with more validation ([#35](https://github.com/stac-utils/stac-fastapi-pgstac/pull/35))

### Changed

- Quieter tests ([#22](https://github.com/stac-utils/stac-fastapi-pgstac/pull/22))

## [2.4.5] - 2023-04-04

### Fixed

- Use `V()` instead of f-strings for pgstac queries ([#554](https://github.com/stac-utils/stac-fastapi/pull/554))

## [2.4.4] - 2023-03-09

### Added

- Nginx service as second docker-compose stack to demonstrate proxy ([#503](https://github.com/stac-utils/stac-fastapi/pull/503))
- Validation checks in CI using [stac-api-validator](github.com/stac-utils/stac-api-validator) ([#508](https://github.com/stac-utils/stac-fastapi/pull/508))
- Required links to the sqlalchemy ItemCollection endpoint ([#508](https://github.com/stac-utils/stac-fastapi/pull/508))
- Publication of docker images to GHCR ([#525](https://github.com/stac-utils/stac-fastapi/pull/525))

### Changed

- Updated CI to test against [pgstac v0.6.12](https://github.com/stac-utils/pgstac/releases/tag/v0.6.12) ([#511](https://github.com/stac-utils/stac-fastapi/pull/511))
- Reworked `update_openapi` and added a test for it ([#523](https://github.com/stac-utils/stac-fastapi/pull/523))
- Limit values above 10,000 are now replaced with 10,000 instead of returning a 400 error ([#526](https://github.com/stac-utils/stac-fastapi/pull/526))
- Updated pgstac to v0.7.1 ([#535](https://github.com/stac-utils/stac-fastapi/pull/535))

### Removed

- Incorrect context STAC extension url from the landing page ([#508](https://github.com/stac-utils/stac-fastapi/pull/508))

### Fixed

- Allow url encoded values for `query` in GET requests ([#504](https://github.com/stac-utils/stac-fastapi/pull/504))
- Fix path in `register_update_item` docstring ([#507](https://github.com/stac-utils/stac-fastapi/pull/507))
- `self` link rel for `/collections/{c_id}/items` ([#508](https://github.com/stac-utils/stac-fastapi/pull/508))
- Media type of the item collection endpoint ([#508](https://github.com/stac-utils/stac-fastapi/pull/508))
- Manually exclude non-truthy optional values from sqlalchemy serialization of Collections ([#508](https://github.com/stac-utils/stac-fastapi/pull/508))
- Support `intersects` in GET requests ([#521](https://github.com/stac-utils/stac-fastapi/pull/521))
- Deleting items that had repeated ids in other collections ([#520](https://github.com/stac-utils/stac-fastapi/pull/520))
- 404 for missing collection on /items for sqlalchemy ([#528](https://github.com/stac-utils/stac-fastapi/pull/528))
- Conformance URIs for the filter extension ([#540](https://github.com/stac-utils/stac-fastapi/pull/540))

### Deprecated

- Deprecated `VndOaiResponse` and `config_openapi`, will be removed in v3.0 ([#523](https://github.com/stac-utils/stac-fastapi/pull/523))

## [2.4.3] - 2022-11-25

### Added

- Add the `ENABLED_EXTENSIONS` environment variable determining which extensions are enabled in the pgstac application, all extensions are enabled by default ([#495](https://github.com/stac-utils/stac-fastapi/pull/495))

### Changed

### Removed

### Fixed

## [2.4.2] - 2022-11-25

### Added

- Add support in pgstac backend for /queryables and /collections/{collection_id}/queryables endpoints with functions exposed in pgstac 0.6.8 ([#474](https://github.com/stac-utils/stac-fastapi/pull/474))
- Add `bbox` and `datetime` query parameters to `/collections/{collection_id}/items`. ([#476](https://github.com/stac-utils/stac-fastapi/issues/476), [#380](https://github.com/stac-utils/stac-fastapi/issues/380))
- Update pgstac requirement to 0.6.10
- Add `servers` and `description` to OpenAPI ([#459](https://github.com/stac-utils/stac-fastapi/pull/459))

### Changed

### Removed

- Removed `stac_fastapi.api.routes.create_sync_endpoint` function to reduce code duplication ([#471](https://github.com/stac-utils/stac-fastapi/pull/471))

### Fixed

- Quote password in pgsql strings to accomodate special characters. ([#455](https://github.com/stac-utils/stac-fastapi/issues/455))
- Fix pgstac backend for /queryables endpoint to return 404 for non-existent collections ([#482](https://github.com/stac-utils/stac-fastapi/pull/482))
- `/collection/{collection_id}/items` endpoints now return geojson media type ([#488](https://github.com/stac-utils/stac-fastapi/pull/488))

## [2.4.1] - 2022-08-05

### Added

### Changed

### Removed

### Fixed

- `ciso8601` fails to build in some environments, instead use `pyiso8601` to parse datetimes.

## [2.4.0] - 2022-08-04

### Added

- Add hook to allow adding dependencies to routes. ([#295](https://github.com/stac-utils/stac-fastapi/pull/295))
- Ability to POST an ItemCollection to the collections/{collectionId}/items route. ([#367](https://github.com/stac-utils/stac-fastapi/pull/367))
- Add STAC API - Collections conformance class. ([383](https://github.com/stac-utils/stac-fastapi/pull/383))
- Bulk item inserts for pgstac implementation. ([411](https://github.com/stac-utils/stac-fastapi/pull/411))
- Add APIRouter prefix support for pgstac implementation. ([429](https://github.com/stac-utils/stac-fastapi/pull/429))
- Respect `Forwarded` or `X-Forwarded-*` request headers when building links to better accommodate load balancers and proxies.

### Changed

- Update FastAPI requirement to allow version >=0.73 ([#337](https://github.com/stac-utils/stac-fastapi/pull/337))
- Bump version of PGStac to 0.4.5  ([#346](https://github.com/stac-utils/stac-fastapi/pull/346))
- Add support for PGStac Backend to use PyGeofilter to convert Get Request with cql2-text into cql2-json to send to PGStac backend ([#346](https://github.com/stac-utils/stac-fastapi/pull/346))
- Updated all conformance classes to 1.0.0-rc.1. ([383](https://github.com/stac-utils/stac-fastapi/pull/383))
- Bulk Transactions object Items iterator now returns the Item objects rather than the string IDs of the Item objects
  ([#355](https://github.com/stac-utils/stac-fastapi/issues/355))
- docker-compose now runs uvicorn with hot-reloading enabled
- Bump version of PGStac to 0.6.2 that includes support for hydrating results in the API backed ([#397](https://github.com/stac-utils/stac-fastapi/pull/397))
- Make item geometry and bbox nullable in sqlalchemy backend. ([#398](https://github.com/stac-utils/stac-fastapi/pull/398))
- Transactions Extension update Item endpoint Item is now `/collections/{collection_id}/items/{item_id}` instead of
  `/collections/{collection_id}/items` to align with [STAC API
  spec](https://github.com/radiantearth/stac-api-spec/tree/main/ogcapi-features/extensions/transaction#methods) ([#425](https://github.com/stac-utils/stac-fastapi/pull/425))

### Removed

- Remove the unused `router_middleware` function ([#439](https://github.com/stac-utils/stac-fastapi/pull/439))

### Fixed

- Bumped uvicorn version to 0.17 (from >=0.12, <=0.14) to resolve security vulnerability related to websockets dependency version ([#343](https://github.com/stac-utils/stac-fastapi/pull/343))
- `AttributeError` and/or missing properties when requesting the complete `properties`-field in searches. Added test. ([#339](https://github.com/stac-utils/stac-fastapi/pull/339))
- Fixes issues (and adds tests) for issues caused by regression in pgstac ([#345](https://github.com/stac-utils/stac-fastapi/issues/345)
- Update error response payloads to match the API spec. ([#361](https://github.com/stac-utils/stac-fastapi/pull/361))
- Fixed stray `/` before the `#` in several extension conformance class strings ([383](https://github.com/stac-utils/stac-fastapi/pull/383))
- SQLAlchemy backend bulk item insert now works ([#356](https://github.com/stac-utils/stac-fastapi/issues/356))
- PGStac Backend has stricter implementation of Fields Extension syntax ([#397](https://github.com/stac-utils/stac-fastapi/pull/397))
- `/queryables` endpoint now has type `application/schema+json` instead of `application/json` ([#421](https://github.com/stac-utils/stac-fastapi/pull/421))
- Transactions Extension update Item endpoint validates that the `{collection_id}` path parameter matches the Item `"collection"` property
  from the request body, if present, and falls back to using the path parameter if no `"collection"` property is found in the body
  ([#425](https://github.com/stac-utils/stac-fastapi/pull/425))
- PGStac Backend Transactions endpoints return added Item/Collection instead of Item/Collection from request ([#424](https://github.com/stac-utils/stac-fastapi/pull/424))
- Application no longer breaks on startup when pagination extension is not included ([#444](https://github.com/stac-utils/stac-fastapi/pull/444))

## [2.3.0] - 2022-01-18

### Added

- Add link with rel-type of 'service-doc', pointing to HTML API documentation ([#298](https://github.com/stac-utils/stac-fastapi/pull/298))

### Changed

- Refactor to remove hardcoded search request models. Request models are now dynamically created based on the enabled extensions.
  ([#213](https://github.com/stac-utils/stac-fastapi/pull/213))
- Change example data to use correct `type` for the example Joplin collection ([#314](https://github.com/stac-utils/stac-fastapi/pull/314))
- Changed the geometry type in the Item model from Polygon to Geometry.
- Upgrade pgstac backend to use version 0.4.2 ([#321](https://github.com/stac-utils/stac-fastapi/pull/321))
- STAC 1.0.0-beta.4 conformance classes updated ([#298](https://github.com/stac-utils/stac-fastapi/pull/298))
- Upgrade pgstac backend to use version 0.4.3 ([#326](https://github.com/stac-utils/stac-fastapi/pull/326))

### Removed

- The tiles extension and all tiles links, added for demonstration purposes, have been removed. ([#309](https://github.com/stac-utils/stac-fastapi/pull/309))

### Fixed

- Import error using `importlib.util` ([#325](https://github.com/stac-utils/stac-fastapi/pull/325))
- Add environment variables required by upgraded pgstac container ([#313](https://github.com/stac-utils/stac-fastapi/pull/313))
- Enabled `ContextExtension` by default ([#207](https://github.com/stac-utils/stac-fastapi/issues/207))
- Content-type response headers for the /search endpoint now reflect the geojson response expected in the STAC api spec ([#220](https://github.com/stac-utils/stac-fastapi/issues/220))
- The minimum `limit` value for searches is now 1 ([#296](https://github.com/stac-utils/stac-fastapi/pull/296))
- Links stored with Collections and Items (e.g. license links) are now returned with those STAC objects ([#282](https://github.com/stac-utils/stac-fastapi/pull/282))
- Content-type response headers for the /api endpoint now reflect those expected in the STAC api spec ([#287](https://github.com/stac-utils/stac-fastapi/pull/287))
- Changed type options for datetime in BaseSearchGetRequest ([#318](https://github.com/stac-utils/stac-fastapi/pull/318))
- Expanded on tests to ensure properly testing get and post searches ([#318](https://github.com/stac-utils/stac-fastapi/pull/318))
- Ensure invalid datetimes result in 400s ([#323](https://github.com/stac-utils/stac-fastapi/pull/323))

## [2.2.0] - 2021-10-19

### Added

- Add CQL2 support ([#308](https://github.com/stac-utils/stac-fastapi/pull/308))
- Add ability to override ItemCollectionUri and SearchGetRequest models ([#271](https://github.com/stac-utils/stac-fastapi/pull/271))
- Added `collections` attribute to list of default fields to include, so that we satisfy the STAC API spec, which requires a `collections` attribute to be output when an item is part of a collection ([#276](https://github.com/stac-utils/stac-fastapi/pull/276))

### Changed

- Update pgstac to 0.4.0 ([#308](https://github.com/stac-utils/stac-fastapi/pull/308))
- Update get_item in sqlalchemy backend to allow for querying for items with same ids but in different collections. ([#275](https://github.com/stac-utils/stac-fastapi/pull/275))

## [2.1.1] - 2021-09-23

### Added

- Add `middlewares` option in `stac_fastapi.api.StacApi` to allow custom middleware configuration ([#267](https://github.com/stac-utils/stac-fastapi/pull/267))
- Support non-interval datetime queries on sqlalchemy backend ([#262](https://github.com/stac-utils/stac-fastapi/pull/262))
- Restrict `limit` parameter in sqlalchemy backend to between 1 and 10,000. ([#251](https://github.com/stac-utils/stac-fastapi/pull/251))
- Fix OAS conformance URL ([#263](https://github.com/stac-utils/stac-fastapi/pull/263))
- Links to children collections from the landing pagge always have a title ([#260](https://github.com/stac-utils/stac-fastapi/pull/260))
- Fix collection links in the `all_collections` method in `pgstac` ([#269](https://github.com/stac-utils/stac-fastapi/pull/269))

### Fixed

- Pin FastAPI to 0.67 to avoid issues with rendering OpenAPI documentation ([#246](https://github.com/stac-utils/stac-fastapi/pull/246))
- Add `stac_version` to default search attributes ([#268](https://github.com/stac-utils/stac-fastapi/pull/268))
- pgstac backend specifies collection_id when fetching a single item ([#279](https://github.com/stac-utils/stac-fastapi/pull/270))

## [2.1.0] - 2021-08-26

### Added

- Added filter extension. ([#165](https://github.com/stac-utils/stac-fastapi/pull/165))
- Add Support for CQL JSON to PGStac Backend ([#209](https://github.com/stac-utils/stac-fastapi/pull/209))
- Added item_serializer and item_table to BulkTransactionsClient in sqlalchemy backend ([#210](https://github.com/stac-utils/stac-fastapi/pull/210))
- Enable conformance class configuration ([#214](https://github.com/stac-utils/stac-fastapi/pull/214))
- Add/fix landing page links ([#229](https://github.com/stac-utils/stac-fastapi/pull/229))
- Correct response codes for bad/unusable bboxes ([#235](https://github.com/stac-utils/stac-fastapi/pull/235))
- Add a "method" field for search links ([#236](https://github.com/stac-utils/stac-fastapi/pull/236))
- Add extension schemas to landing ([#237](https://github.com/stac-utils/stac-fastapi/pull/237))

### Removed

- Remove shapely from stac_fastapi.pgstac requirements ([#225](https://github.com/stac-utils/stac-fastapi/pull/225))

### Changed

- Update to STAC API 1.0.0-beta.3 ([#239](https://github.com/stac-utils/stac-fastapi/pull/239))

### Fixed

- Make collection title optional in landing page links ([#198](https://github.com/stac-utils/stac-fastapi/pull/198))
- Preserve relative paths on link generation ([#199](https://github.com/stac-utils/stac-fastapi/pull/199))
- Fix collection endpoint return value to match spec (fixes regression) ([#232](https://github.com/stac-utils/stac-fastapi/pull/232))
- Return empty item collection instead of error when searching ([#233](https://github.com/stac-utils/stac-fastapi/pull/233))
- Correct response codes for bad/unusable bboxes ([#235](https://github.com/stac-utils/stac-fastapi/pull/235))
- Update pgstac to return 400 on invalid date parameter ([#240](https://github.com/stac-utils/stac-fastapi/pull/240))

## [2.0.0] - 2021-07-26

- Refactor stac-fastapi into submodules ([#106](https://github.com/)stac-utils/stac-fastapi/pull/106)
- Add pgstac backend ([#126](https://github.com/stac-utils/stac-fastapi/pull/126))
- Upgrade to stac-pydantic 2.0.0 and stac-spec 1.0.0 ([#181](https://github.com/stac-utils/stac-fastapi/pull/181))

## [1.1.0] - 2021-01-28

- Improve how the library declares API extensions ([#54](https://github.com/stac-utils/arturo-stac-api/pull/54))
- Add postgres bulk transactions client ([#59](https://github.com/stac-utils/arturo-stac-api/pull/59))
- Update TiTiler version ([#61](https://github.com/stac-utils/arturo-stac-api/pull/61))
- Use attrs instead of dataclasses ([#73](https://github.com/stac-utils/arturo-stac-api/pull/73))
- Remove postgres database connection from API layer ([#74](https://github.com/stac-utils/arturo-stac-api/pull/74))
- Fix `pre-commit` config ([#75](https://github.com/stac-utils/arturo-stac-api/pull/75))

## [1.0.0] - 2020-09-28

- First PyPi release!

[Unreleased]: <https://github.com/stac-utils/stac-fastapi-pgstac/compare/2.5.0..main>
[2.5.0]: <https://github.com/stac-utils/stac-fastapi-pgstac/compare/2.4.10..2.5.0>
[2.4.10]: <https://github.com/stac-utils/stac-fastapi-pgstac/compare/2.4.9..2.4.10>
[2.4.9]: <https://github.com/stac-utils/stac-fastapi-pgstac/compare/2.4.8..2.4.9>
[2.4.8]: <https://github.com/stac-utils/stac-fastapi-pgstac/compare/2.4.7..2.4.8>
[2.4.7]: <https://github.com/stac-utils/stac-fastapi-pgstac/compare/2.4.6..2.4.7>
[2.4.6]: <https://github.com/stac-utils/stac-fastapi-pgstac/compare/2.4.5..2.4.6>
[2.4.5]: <https://github.com/stac-utils/stac-fastapi/compare/2.4.4..2.4.5>
[2.4.4]: <https://github.com/stac-utils/stac-fastapi/compare/2.4.3..2.4.4>
[2.4.3]: <https://github.com/stac-utils/stac-fastapi/compare/2.4.2..2.4.3>
[2.4.2]: <https://github.com/stac-utils/stac-fastapi/compare/2.4.1..2.4.2>
[2.4.1]: <https://github.com/stac-utils/stac-fastapi/compare/2.4.0..2.4.1>
[2.4.0]: <https://github.com/stac-utils/stac-fastapi/compare/2.3.0..2.4.0>
[2.3.0]: <https://github.com/stac-utils/stac-fastapi/compare/2.2.0..2.3.0>
[2.2.0]: <https://github.com/stac-utils/stac-fastapi/compare/2.1.1..2.2.0>
[2.1.1]: <https://github.com/stac-utils/stac-fastapi/compare/2.1.0..2.1.1>
[2.1.0]: <https://github.com/stac-utils/stac-fastapi/compare/2.1.0..main>
[2.0.0]: <https://github.com/stac-utils/stac-fastapi/compare/1.1.0..2.0.0>
[1.1.0]: <https://github.com/stac-utils/stac-fastapi/compare/1.0.0..1.1.0>
[1.0.0]: <https://github.com/stac-utils/stac-fastapi/tree/1.0.0><|MERGE_RESOLUTION|>--- conflicted
+++ resolved
@@ -2,15 +2,13 @@
 
 ## [Unreleased]
 
-<<<<<<< HEAD
+
 ## [2.5.0] - 2024-04-25
 
-=======
-### Changed
-
-- Updated stac-fastapi libraries to v2.5.4 ([#101](https://github.com/stac-utils/stac-fastapi-pgstac/pull/101))
-- 
->>>>>>> fcf4935c
+### Changed
+
+- Updated stac-fastapi libraries to v2.5.5 ([#101](https://github.com/stac-utils/stac-fastapi-pgstac/pull/101))
+
 ### Added
 
 - Ability to configure the database runtime parameters ([#92](https://github.com/stac-utils/stac-fastapi-pgstac/pull/92))
